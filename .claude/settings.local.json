{
  "permissions": {
    "allow": [
      "Bash(gh issue create:*)",
      "Bash(npm run compile-tests:*)",
      "Bash(npm run test:unit:*)",
      "Bash(npm run compile:*)",
      "Bash(npx mocha:*)",
      "Bash(git add:*)",
      "Bash(git commit:*)",
      "Bash(gh run list:*)",
<<<<<<< HEAD
      "Bash(gh run view:*)",
      "Bash(gh run download:*)",
      "Bash(gh label:*)",
      "Bash(npx webpack:*)",
      "Bash(gh pr list:*)",
      "Bash(gh pr edit:*)",
      "Bash(gh pr view:*)",
      "Bash(npx similarity-ts:*)",
      "Bash(npm ls:*)",
      "Bash(git stash:*)",
      "Bash(git checkout:*)"
=======
      "Bash(gh release view:*)",
      "WebFetch(domain:marketplace.visualstudio.com)"
>>>>>>> 1c48092d
    ],
    "deny": []
  }
}<|MERGE_RESOLUTION|>--- conflicted
+++ resolved
@@ -9,7 +9,6 @@
       "Bash(git add:*)",
       "Bash(git commit:*)",
       "Bash(gh run list:*)",
-<<<<<<< HEAD
       "Bash(gh run view:*)",
       "Bash(gh run download:*)",
       "Bash(gh label:*)",
@@ -20,11 +19,9 @@
       "Bash(npx similarity-ts:*)",
       "Bash(npm ls:*)",
       "Bash(git stash:*)",
-      "Bash(git checkout:*)"
-=======
+      "Bash(git checkout:*)",
       "Bash(gh release view:*)",
       "WebFetch(domain:marketplace.visualstudio.com)"
->>>>>>> 1c48092d
     ],
     "deny": []
   }
