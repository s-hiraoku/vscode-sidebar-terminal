# Security Policy

## Supported Versions

<<<<<<< HEAD
We release patches for security vulnerabilities in the following versions:

| Version | Supported          |
| ------- | ------------------ |
| latest  | :white_check_mark: |
| < latest| :x:                |

We recommend always using the latest version of vscode-sidebar-terminal to ensure you have all security updates.

## Reporting a Vulnerability

We take the security of vscode-sidebar-terminal seriously. If you believe you have found a security vulnerability, please report it to us as described below.

### How to Report

**Please do NOT report security vulnerabilities through public GitHub issues.**

Instead, please report them via one of the following methods:

1. **GitHub Security Advisories** (Preferred)
   - Go to the [Security Advisories](https://github.com/s-hiraoku/vscode-sidebar-terminal/security/advisories) page
   - Click "Report a vulnerability"
   - Fill out the form with details about the vulnerability

2. **Email**
   - Send an email to the repository maintainer
   - Include as much information as possible (see below)

### What to Include in Your Report

Please include the following information in your vulnerability report:

- **Description**: A clear description of the vulnerability
- **Impact**: What kind of vulnerability it is and its potential impact
- **Steps to Reproduce**: Detailed steps to reproduce the issue
- **Affected Versions**: Which versions of the extension are affected
- **Proof of Concept**: If possible, include a proof of concept or exploit code
- **Suggested Fix**: If you have ideas on how to fix the issue, please share them

### What to Expect

- **Acknowledgment**: We will acknowledge receipt of your vulnerability report within 48 hours
- **Updates**: We will send you regular updates about our progress
- **Timeline**: We aim to release a fix within 90 days of disclosure
- **Credit**: We will credit you in the security advisory (unless you prefer to remain anonymous)

## Security Measures

This project implements the following security measures:

### XSS Vulnerability Mitigation (Issue #229)

#### Background
=======
The VS Code Sidebar Terminal extension takes security seriously. This document outlines our security practices, vulnerability reporting procedures, credential handling policies, and XSS mitigation strategies.

## Security Audit Status

### Credential Handling Audit (Issue #230)
>>>>>>> b184641e

**Last Audit Date**: 2025-11-12
**Audit Scope**: Complete codebase credential handling review
**Status**: ✅ PASS - No hardcoded credentials or critical security issues detected

<<<<<<< HEAD
#### Remediation Strategy
=======
#### Audit Summary
>>>>>>> b184641e

- **Total Credential References Analyzed**: 500+ occurrences
- **Classification Results**:
  - SAFE: 100% (All references are legitimate API usage)
  - RISKY: 0
  - CRITICAL: 0
- **Hardcoded Credentials Found**: None

For detailed audit findings, see [SECURITY_AUDIT_REPORT.md](docs/SECURITY_AUDIT_REPORT.md).

### XSS Vulnerability Mitigation (Issue #229)

**Status**: Completed for high/low risk areas
**Scope**: 68+ instances of innerHTML usage audited and remediated

The extension previously used `innerHTML` extensively throughout the codebase, which posed a significant XSS vulnerability risk. We have implemented a comprehensive four-phase approach to eliminate XSS vulnerabilities.

**Phase 1: Audit (Completed)**
- Audited all innerHTML usage locations in the codebase
- Classified each usage by risk level:
  - **HIGH RISK**: User input or terminal output directly inserted into DOM
  - **MEDIUM RISK**: System information or partially sanitized content
  - **LOW RISK**: Fixed content or clear operations

**Phase 2: Remediation (Completed for High/Low Risk)**
Replaced vulnerable innerHTML patterns with safe alternatives:

High-Risk Replacements:
- `DOMUtils.ts`: Blocked innerHTML attribute support with warning
- `UIController.ts`: Notification messages now use textContent + DOM construction
- `UIManager.ts`: Notification content uses safe DOM APIs

Low-Risk Replacements:
- All `innerHTML = ''` changed to `textContent = ''`
- All `innerHTML = '×'` changed to `textContent = '×'`
- Clear operations now use textContent instead of innerHTML

Medium-Risk Replacements:
- Loading indicators: Use createElement + textContent
- Debug panels: Build DOM structure with safe APIs
- Terminal tabs: Construct using DOM elements

**Phase 3: Prevention (Completed)**
Implemented automated safeguards:

ESLint Rule:
```json
{
  "no-restricted-properties": [
    "error",
    {
      "object": "*",
      "property": "innerHTML",
      "message": "SECURITY: innerHTML is not allowed due to XSS vulnerability risk. Use textContent, createElement, or appendChild instead. See issue #229."
    }
  ]
}
```

DOMUtils Security:
- innerHTML attribute in `DOMUtils.createElement()` now logs warning and falls back to textContent
- Developers are guided to use safe alternatives

**Phase 4: Testing (In Progress)**
- TypeScript compilation verified with no errors
- ESLint rules active to prevent future innerHTML usage
- XSS test suite to be implemented in future PR

#### Safe DOM Manipulation Patterns

When building UI elements, always use these safe patterns:

✅ **SAFE: Using textContent**
```typescript
element.textContent = userInput; // Automatically escapes HTML
```

✅ **SAFE: Building DOM with createElement**
```typescript
const div = document.createElement('div');
div.className = 'message';

const span = document.createElement('span');
span.textContent = message; // Safe

div.appendChild(span);
```

✅ **SAFE: Using DocumentFragment**
```typescript
const fragment = document.createDocumentFragment();
items.forEach(item => {
  const li = document.createElement('li');
  li.textContent = item.name; // Safe
  fragment.appendChild(li);
});
container.appendChild(fragment);
```

❌ **UNSAFE: Using innerHTML with user input**
```typescript
element.innerHTML = userInput; // XSS RISK!
element.innerHTML = `<div>${terminalOutput}</div>`; // XSS RISK!
```

#### Remaining Work

The following files still contain innerHTML for large fixed HTML templates:
- `src/webview/components/ProfileSelector.ts` (uses _escapeHtml for sanitization)
- `src/webview/components/TerminalTabList.ts`
- `src/webview/components/SettingsPanel.ts`
- `src/webview/managers/LightweightTerminalWebviewManager.ts`
- `src/webview/managers/handlers/ShellIntegrationMessageHandler.ts`

These are lower priority as they use:
1. Fixed HTML templates (no user input)
2. HTML escape functions (_escapeHtml)
3. System information only

Future work will convert these to safe DOM construction methods.

<<<<<<< HEAD
### Automated Security Scanning

- **npm audit**: Runs on every CI build to detect vulnerable dependencies
  - Fails builds on high/critical severity vulnerabilities
  - Audit level: `high`

- **Snyk Security Scanning**: Integrated SAST tool for comprehensive vulnerability detection
  - Scans dependencies and code for security issues
  - Results uploaded to GitHub Security tab

- **CodeQL Analysis**: Static analysis for code vulnerabilities
  - Runs weekly and on every push to main branches
  - Analyzes JavaScript/TypeScript code patterns

- **Dependabot**: Automated dependency updates
  - Weekly scans for outdated dependencies
  - Automatic pull requests for security updates
  - Separate updates for GitHub Actions

### Continuous Monitoring

- Weekly scheduled security scans
- Automated dependency updates
- Security alerts enabled on GitHub

## Security Best Practices

### For Developers

#### 1. Input Validation
- Always validate and sanitize user input before processing
- Use TypeScript types to enforce expected data shapes
- Never trust terminal output or external data sources

#### 2. Content Security Policy (CSP)
=======
## Supported Versions

We provide security updates for the following versions:

| Version | Supported          |
| ------- | ------------------ |
| 0.1.x   | :white_check_mark: |
| < 0.1.0 | :x:                |

## Reporting a Vulnerability

If you discover a security vulnerability, please report it responsibly:

1. **DO NOT** create a public GitHub issue
2. Email the maintainer directly at: [project maintainer email]
3. Include:
   - Description of the vulnerability
   - Steps to reproduce
   - Potential impact
   - Suggested fix (if available)

### Response Timeline

- **Initial Response**: Within 48 hours
- **Status Update**: Within 7 days
- **Fix Timeline**: Depends on severity
  - Critical: 24-48 hours
  - High: 7 days
  - Medium: 30 days
  - Low: Next release cycle

## Credential Handling Policy

### Current Implementation

This extension currently **does not store or handle user credentials**. All environment variable access is limited to:

- System paths (`SHELL`, `HOME`, `USERPROFILE`)
- Debug flags (`NODE_ENV`, `CI`, `VSCODE_DEBUG_MODE`)
- Terminal configuration (`DISPLAY`, `COMSPEC`)

### Future Credential Storage

If future versions require credential storage, we commit to:

1. **ALWAYS** use VS Code's `SecretStorage` API
2. **NEVER** store credentials in:
   - Workspace configuration files
   - Plain text files
   - Environment variables
   - Local storage

### Example: Proper Credential Storage

```typescript
// ✅ CORRECT: Using VS Code SecretStorage API
import * as vscode from 'vscode';

export class CredentialService {
  constructor(private context: vscode.ExtensionContext) {}

  async storeApiKey(key: string): Promise<void> {
    await this.context.secrets.store('myExtension.apiKey', key);
  }

  async retrieveApiKey(): Promise<string | undefined> {
    return await this.context.secrets.get('myExtension.apiKey');
  }

  async deleteApiKey(): Promise<void> {
    await this.context.secrets.delete('myExtension.apiKey');
  }
}

// ❌ INCORRECT: Never do this
const API_KEY = "sk-1234567890abcdef"; // Hardcoded credential
```

## Security Best Practices

### For Contributors

1. **Never commit credentials**
   - API keys, passwords, tokens, or secrets
   - Use `.env` files (already gitignored)
   - Use environment variables for local testing

2. **Use VS Code SecretStorage API**
   - For any credential storage needs
   - Never use workspace configuration

3. **Prevent XSS vulnerabilities**
   - Never use `innerHTML` (ESLint will block it)
   - Use `textContent` or safe DOM APIs
   - Validate and sanitize all user input

4. **Review code for security issues**
   - Check for hardcoded credentials
   - Validate input from external sources
   - Avoid `eval()` and similar dangerous functions

5. **Keep dependencies updated**
   - Run `npm audit` regularly
   - Update packages with known vulnerabilities

### For Users

1. **Keep extension updated**
   - Install security updates promptly
   - Enable automatic updates in VS Code

2. **Report suspicious behavior**
   - Unexpected network requests
   - Unusual file access patterns
   - Permission escalation attempts

3. **Use secure environments**
   - Don't run untrusted code in terminals
   - Be cautious with terminal commands from unknown sources

## Security Scanning

### Automated Security Checks

Our CI/CD pipeline includes:

- **CodeQL Analysis**: Automated code security scanning
- **npm audit**: Dependency vulnerability scanning
- **ESLint Security Rules**: Prevents innerHTML and dangerous functions
- **Automated Testing**: 70%+ code coverage
- **GitHub Security Advisories**: Automated vulnerability alerts

### Pre-commit Hooks (Recommended)

For contributors, we recommend setting up pre-commit hooks:

```bash
# Future implementation - not yet configured
npm install --save-dev husky lint-staged @secretlint/secretlint-rule-preset-recommend

# Add to package.json scripts:
# "prepare": "husky install"
# "secretlint": "secretlint **/*"
```

## Protected Files

The following files are protected via `.gitignore`:

```
# Environment and credential files
.env
.env.*
.env.local
.env.*.local
*.pem
*.key
*.p12
*.pfx
credentials.json
secrets.json
```

## Security Architecture

### Principle of Least Privilege

- Extension only requests necessary VS Code API permissions
- No unnecessary file system access
- Limited network access

### Defense in Depth

1. **Layer 1**: `.gitignore` prevents credential commits
2. **Layer 2**: ESLint rules catch dangerous code patterns (innerHTML, eval)
3. **Layer 3**: Code review process for all contributions
4. **Layer 4**: Automated security scanning in CI/CD
5. **Layer 5**: VS Code marketplace security review

### Content Security Policy (CSP)

>>>>>>> b184641e
The extension uses VS Code's WebView CSP to restrict:
- Script sources to trusted origins only
- No inline script execution
- Restricted style sources

<<<<<<< HEAD
#### 3. Code Review Guidelines
=======
## Known Security Considerations

### Terminal Command Execution

⚠️ **Risk**: This extension creates terminals that can execute arbitrary commands.

**Mitigations**:
- All commands are user-initiated
- No automatic command execution
- Clear visual feedback for command execution
- Inherits VS Code's terminal security model

### GitHub Actions Secrets

✅ **Properly Managed**: We use GitHub Secrets for:
- `VSCE_PAT`: VS Code marketplace publishing
- `CODECOV_TOKEN`: Code coverage reporting

These are never hardcoded and are properly referenced as `${{ secrets.* }}`.

## Security Update Notifications

Users will be notified of security updates through:

1. **VS Code Marketplace**: Extension update notifications
2. **GitHub Releases**: Tagged security releases
3. **GitHub Security Advisories**: For critical vulnerabilities

## Compliance

### OWASP Top 10

This extension has been audited against:
- **A07:2021 – Identification and Authentication Failures**: ✅ PASS (Issue #230)
- **A03:2021 – Injection (XSS)**: ✅ MITIGATED (Issue #229)
- **A02:2021 – Cryptographic Failures**: N/A (No cryptographic operations)

## Security Contact

For security concerns, please contact:
- **GitHub Issues**: For non-sensitive security improvements
- **Email**: [Project maintainer email] for vulnerability reports
- **Security Advisories**: Use GitHub's "Report a vulnerability" feature

## Code Review Guidelines

>>>>>>> b184641e
When reviewing PRs, check for:
- Use of innerHTML (should trigger ESLint error)
- Direct DOM manipulation without sanitization
- User input being inserted into HTML attributes
- Terminal output being rendered as HTML
<<<<<<< HEAD

#### 4. Dependencies
- Regularly update dependencies to patch known vulnerabilities
- Run `npm audit` to identify and fix security issues
- Use `npm audit fix` for automated patches

### For Users

When using vscode-sidebar-terminal, we recommend:

1. **Keep Updated**: Always use the latest version of the extension
2. **Review Permissions**: Understand what permissions the extension requires
3. **Report Issues**: Report any suspicious behavior immediately
4. **Secure Environment**: Use the extension in a secure development environment
5. **Code Review**: Review any code you execute through the terminal
=======
- Hardcoded credentials or API keys
>>>>>>> b184641e

## Known Security Considerations

- This extension provides terminal access within VS Code
- Commands executed in the terminal run with your user permissions
- Be cautious when executing commands from untrusted sources
- The extension does not collect or transmit user data

## Security Update Policy

- **Critical vulnerabilities**: Patched within 7 days
- **High vulnerabilities**: Patched within 30 days
- **Medium vulnerabilities**: Patched within 90 days
- **Low vulnerabilities**: Addressed in regular releases

## Contact

For any security-related questions or concerns, please contact the repository maintainer through GitHub.

## Additional Resources

- [OWASP XSS Prevention Cheat Sheet](https://cheatsheetseries.owasp.org/cheatsheets/Cross_Site_Scripting_Prevention_Cheat_Sheet.html)
- [OWASP Top 10](https://owasp.org/www-project-top-ten/)
- [VS Code Extension Security Best Practices](https://code.visualstudio.com/api/extension-guides/webview#security)
- [Content Security Policy Guide](https://developer.mozilla.org/en-US/docs/Web/HTTP/CSP)
- [GitHub Security Best Practices](https://docs.github.com/en/code-security)

## Acknowledgments

We appreciate responsible disclosure and will acknowledge security researchers who report valid vulnerabilities (with their permission).

## Updates to This Policy

This security policy is reviewed and updated:
- After each security audit
- When new features are added
- In response to security incidents
- At least annually

## Changelog

### 2025-11-12
<<<<<<< HEAD
- Initial security documentation created
- XSS vulnerability remediation (Issue #229) completed for high/low risk areas
- ESLint rule added to prevent future innerHTML usage
- DOMUtils.createElement() secured against innerHTML usage
- Comprehensive security scanning enabled in CI (Issue #233)
- npm audit enforcement, Snyk SAST, and Dependabot integration

---

Last updated: 2025-11-12
=======
- Comprehensive credential handling audit completed (Issue #230)
- XSS vulnerability remediation completed for high/low risk areas (Issue #229)
- ESLint rules added to prevent innerHTML and dangerous functions
- DOMUtils.createElement() secured against innerHTML usage
- Enhanced .gitignore with credential file patterns
- Created comprehensive security documentation

**Last Updated**: 2025-11-12
**Version**: 2.0.0 (Merged Issue #229 and #230 security enhancements)
>>>>>>> b184641e
<|MERGE_RESOLUTION|>--- conflicted
+++ resolved
@@ -1,78 +1,16 @@
 # Security Policy
 
-## Supported Versions
-
-<<<<<<< HEAD
-We release patches for security vulnerabilities in the following versions:
-
-| Version | Supported          |
-| ------- | ------------------ |
-| latest  | :white_check_mark: |
-| < latest| :x:                |
-
-We recommend always using the latest version of vscode-sidebar-terminal to ensure you have all security updates.
-
-## Reporting a Vulnerability
-
-We take the security of vscode-sidebar-terminal seriously. If you believe you have found a security vulnerability, please report it to us as described below.
-
-### How to Report
-
-**Please do NOT report security vulnerabilities through public GitHub issues.**
-
-Instead, please report them via one of the following methods:
-
-1. **GitHub Security Advisories** (Preferred)
-   - Go to the [Security Advisories](https://github.com/s-hiraoku/vscode-sidebar-terminal/security/advisories) page
-   - Click "Report a vulnerability"
-   - Fill out the form with details about the vulnerability
-
-2. **Email**
-   - Send an email to the repository maintainer
-   - Include as much information as possible (see below)
-
-### What to Include in Your Report
-
-Please include the following information in your vulnerability report:
-
-- **Description**: A clear description of the vulnerability
-- **Impact**: What kind of vulnerability it is and its potential impact
-- **Steps to Reproduce**: Detailed steps to reproduce the issue
-- **Affected Versions**: Which versions of the extension are affected
-- **Proof of Concept**: If possible, include a proof of concept or exploit code
-- **Suggested Fix**: If you have ideas on how to fix the issue, please share them
-
-### What to Expect
-
-- **Acknowledgment**: We will acknowledge receipt of your vulnerability report within 48 hours
-- **Updates**: We will send you regular updates about our progress
-- **Timeline**: We aim to release a fix within 90 days of disclosure
-- **Credit**: We will credit you in the security advisory (unless you prefer to remain anonymous)
-
-## Security Measures
-
-This project implements the following security measures:
-
-### XSS Vulnerability Mitigation (Issue #229)
-
-#### Background
-=======
 The VS Code Sidebar Terminal extension takes security seriously. This document outlines our security practices, vulnerability reporting procedures, credential handling policies, and XSS mitigation strategies.
 
 ## Security Audit Status
 
 ### Credential Handling Audit (Issue #230)
->>>>>>> b184641e
 
 **Last Audit Date**: 2025-11-12
 **Audit Scope**: Complete codebase credential handling review
 **Status**: ✅ PASS - No hardcoded credentials or critical security issues detected
 
-<<<<<<< HEAD
-#### Remediation Strategy
-=======
 #### Audit Summary
->>>>>>> b184641e
 
 - **Total Credential References Analyzed**: 500+ occurrences
 - **Classification Results**:
@@ -194,43 +132,6 @@
 
 Future work will convert these to safe DOM construction methods.
 
-<<<<<<< HEAD
-### Automated Security Scanning
-
-- **npm audit**: Runs on every CI build to detect vulnerable dependencies
-  - Fails builds on high/critical severity vulnerabilities
-  - Audit level: `high`
-
-- **Snyk Security Scanning**: Integrated SAST tool for comprehensive vulnerability detection
-  - Scans dependencies and code for security issues
-  - Results uploaded to GitHub Security tab
-
-- **CodeQL Analysis**: Static analysis for code vulnerabilities
-  - Runs weekly and on every push to main branches
-  - Analyzes JavaScript/TypeScript code patterns
-
-- **Dependabot**: Automated dependency updates
-  - Weekly scans for outdated dependencies
-  - Automatic pull requests for security updates
-  - Separate updates for GitHub Actions
-
-### Continuous Monitoring
-
-- Weekly scheduled security scans
-- Automated dependency updates
-- Security alerts enabled on GitHub
-
-## Security Best Practices
-
-### For Developers
-
-#### 1. Input Validation
-- Always validate and sanitize user input before processing
-- Use TypeScript types to enforce expected data shapes
-- Never trust terminal output or external data sources
-
-#### 2. Content Security Policy (CSP)
-=======
 ## Supported Versions
 
 We provide security updates for the following versions:
@@ -240,17 +141,37 @@
 | 0.1.x   | :white_check_mark: |
 | < 0.1.0 | :x:                |
 
+We recommend always using the latest version of vscode-sidebar-terminal to ensure you have all security updates.
+
 ## Reporting a Vulnerability
 
-If you discover a security vulnerability, please report it responsibly:
-
-1. **DO NOT** create a public GitHub issue
-2. Email the maintainer directly at: [project maintainer email]
-3. Include:
-   - Description of the vulnerability
-   - Steps to reproduce
-   - Potential impact
-   - Suggested fix (if available)
+We take the security of vscode-sidebar-terminal seriously. If you believe you have found a security vulnerability, please report it responsibly.
+
+### How to Report
+
+**Please do NOT report security vulnerabilities through public GitHub issues.**
+
+Instead, please report them via one of the following methods:
+
+1. **GitHub Security Advisories** (Preferred)
+   - Go to the [Security Advisories](https://github.com/s-hiraoku/vscode-sidebar-terminal/security/advisories) page
+   - Click "Report a vulnerability"
+   - Fill out the form with details about the vulnerability
+
+2. **Email**
+   - Send an email to the repository maintainer
+   - Include as much information as possible (see below)
+
+### What to Include in Your Report
+
+Please include the following information in your vulnerability report:
+
+- **Description**: A clear description of the vulnerability
+- **Impact**: What kind of vulnerability it is and its potential impact
+- **Steps to Reproduce**: Detailed steps to reproduce the issue
+- **Affected Versions**: Which versions of the extension are affected
+- **Proof of Concept**: If possible, include a proof of concept or exploit code
+- **Suggested Fix**: If you have ideas on how to fix the issue, please share them
 
 ### Response Timeline
 
@@ -262,6 +183,13 @@
   - Medium: 30 days
   - Low: Next release cycle
 
+### What to Expect
+
+- **Acknowledgment**: We will acknowledge receipt of your vulnerability report within 48 hours
+- **Updates**: We will send you regular updates about our progress
+- **Timeline**: We aim to release a fix within 90 days of disclosure
+- **Credit**: We will credit you in the security advisory (unless you prefer to remain anonymous)
+
 ## Credential Handling Policy
 
 ### Current Implementation
@@ -309,72 +237,116 @@
 const API_KEY = "sk-1234567890abcdef"; // Hardcoded credential
 ```
 
+## Security Scanning
+
+### Automated Security Checks
+
+Our CI/CD pipeline includes:
+
+- **npm audit**: Runs on every CI build to detect vulnerable dependencies
+  - Fails builds on high/critical severity vulnerabilities
+  - Audit level: `high`
+  - No bypass with `|| true` (Issue #233)
+
+- **Snyk Security Scanning**: Integrated SAST tool for comprehensive vulnerability detection
+  - Scans dependencies and code for security issues
+  - Results uploaded to GitHub Security tab
+  - Severity threshold: `high`
+
+- **CodeQL Analysis**: Static analysis for code vulnerabilities
+  - Runs weekly and on every push to main branches
+  - Analyzes JavaScript/TypeScript code patterns
+
+- **Dependabot**: Automated dependency updates
+  - Weekly scans for outdated dependencies
+  - Automatic pull requests for security updates
+  - Separate updates for GitHub Actions
+
+- **ESLint Security Rules**: Prevents innerHTML and dangerous functions
+
+- **Automated Testing**: 70%+ code coverage
+
+- **GitHub Security Advisories**: Automated vulnerability alerts
+
+### Pre-commit Hooks (Recommended)
+
+For contributors, we recommend setting up pre-commit hooks:
+
+```bash
+# Future implementation - not yet configured
+npm install --save-dev husky lint-staged @secretlint/secretlint-rule-preset-recommend
+
+# Add to package.json scripts:
+# "prepare": "husky install"
+# "secretlint": "secretlint **/*"
+```
+
+### Continuous Monitoring
+
+- Weekly scheduled security scans
+- Automated dependency updates
+- Security alerts enabled on GitHub
+
 ## Security Best Practices
 
-### For Contributors
-
-1. **Never commit credentials**
-   - API keys, passwords, tokens, or secrets
-   - Use `.env` files (already gitignored)
-   - Use environment variables for local testing
-
-2. **Use VS Code SecretStorage API**
-   - For any credential storage needs
-   - Never use workspace configuration
-
-3. **Prevent XSS vulnerabilities**
-   - Never use `innerHTML` (ESLint will block it)
-   - Use `textContent` or safe DOM APIs
-   - Validate and sanitize all user input
-
-4. **Review code for security issues**
-   - Check for hardcoded credentials
-   - Validate input from external sources
-   - Avoid `eval()` and similar dangerous functions
-
-5. **Keep dependencies updated**
-   - Run `npm audit` regularly
-   - Update packages with known vulnerabilities
+### For Developers and Contributors
+
+#### 1. Never Commit Credentials
+- API keys, passwords, tokens, or secrets
+- Use `.env` files (already gitignored)
+- Use environment variables for local testing
+
+#### 2. Use VS Code SecretStorage API
+- For any credential storage needs
+- Never use workspace configuration
+
+#### 3. Prevent XSS Vulnerabilities
+- Never use `innerHTML` (ESLint will block it)
+- Use `textContent` or safe DOM APIs
+- Validate and sanitize all user input
+
+#### 4. Review Code for Security Issues
+- Check for hardcoded credentials
+- Validate input from external sources
+- Avoid `eval()` and similar dangerous functions
+
+#### 5. Keep Dependencies Updated
+- Run `npm audit` regularly
+- Update packages with known vulnerabilities
+
+#### 6. Input Validation
+- Always validate and sanitize user input before processing
+- Use TypeScript types to enforce expected data shapes
+- Never trust terminal output or external data sources
+
+#### 7. Content Security Policy (CSP)
+The extension uses VS Code's WebView CSP to restrict:
+- Script sources to trusted origins only
+- No inline script execution
+- Restricted style sources
+
+#### 8. Code Review Guidelines
+When reviewing PRs, check for:
+- Use of innerHTML (should trigger ESLint error)
+- Direct DOM manipulation without sanitization
+- User input being inserted into HTML attributes
+- Terminal output being rendered as HTML
+- Hardcoded credentials or API keys
 
 ### For Users
 
-1. **Keep extension updated**
-   - Install security updates promptly
-   - Enable automatic updates in VS Code
-
-2. **Report suspicious behavior**
+When using vscode-sidebar-terminal, we recommend:
+
+1. **Keep Updated**: Always use the latest version of the extension
+2. **Install Security Updates Promptly**: Enable automatic updates in VS Code
+3. **Review Permissions**: Understand what permissions the extension requires
+4. **Report Suspicious Behavior**:
    - Unexpected network requests
    - Unusual file access patterns
    - Permission escalation attempts
-
-3. **Use secure environments**
-   - Don't run untrusted code in terminals
-   - Be cautious with terminal commands from unknown sources
-
-## Security Scanning
-
-### Automated Security Checks
-
-Our CI/CD pipeline includes:
-
-- **CodeQL Analysis**: Automated code security scanning
-- **npm audit**: Dependency vulnerability scanning
-- **ESLint Security Rules**: Prevents innerHTML and dangerous functions
-- **Automated Testing**: 70%+ code coverage
-- **GitHub Security Advisories**: Automated vulnerability alerts
-
-### Pre-commit Hooks (Recommended)
-
-For contributors, we recommend setting up pre-commit hooks:
-
-```bash
-# Future implementation - not yet configured
-npm install --save-dev husky lint-staged @secretlint/secretlint-rule-preset-recommend
-
-# Add to package.json scripts:
-# "prepare": "husky install"
-# "secretlint": "secretlint **/*"
-```
+5. **Secure Environment**: Use the extension in a secure development environment
+6. **Code Review**: Review any code you execute through the terminal
+7. **Be Cautious**: Don't run untrusted code in terminals
 
 ## Protected Files
 
@@ -407,20 +379,9 @@
 1. **Layer 1**: `.gitignore` prevents credential commits
 2. **Layer 2**: ESLint rules catch dangerous code patterns (innerHTML, eval)
 3. **Layer 3**: Code review process for all contributions
-4. **Layer 4**: Automated security scanning in CI/CD
+4. **Layer 4**: Automated security scanning in CI/CD (npm audit, Snyk, CodeQL)
 5. **Layer 5**: VS Code marketplace security review
 
-### Content Security Policy (CSP)
-
->>>>>>> b184641e
-The extension uses VS Code's WebView CSP to restrict:
-- Script sources to trusted origins only
-- No inline script execution
-- Restricted style sources
-
-<<<<<<< HEAD
-#### 3. Code Review Guidelines
-=======
 ## Known Security Considerations
 
 ### Terminal Command Execution
@@ -432,14 +393,25 @@
 - No automatic command execution
 - Clear visual feedback for command execution
 - Inherits VS Code's terminal security model
+- Commands executed in the terminal run with your user permissions
+- Be cautious when executing commands from untrusted sources
+- The extension does not collect or transmit user data
 
 ### GitHub Actions Secrets
 
 ✅ **Properly Managed**: We use GitHub Secrets for:
 - `VSCE_PAT`: VS Code marketplace publishing
 - `CODECOV_TOKEN`: Code coverage reporting
+- `SNYK_TOKEN`: Security scanning
 
 These are never hardcoded and are properly referenced as `${{ secrets.* }}`.
+
+## Security Update Policy
+
+- **Critical vulnerabilities**: Patched within 24-48 hours
+- **High vulnerabilities**: Patched within 7 days
+- **Medium vulnerabilities**: Patched within 30 days
+- **Low vulnerabilities**: Addressed in next release cycle
 
 ## Security Update Notifications
 
@@ -464,50 +436,6 @@
 - **GitHub Issues**: For non-sensitive security improvements
 - **Email**: [Project maintainer email] for vulnerability reports
 - **Security Advisories**: Use GitHub's "Report a vulnerability" feature
-
-## Code Review Guidelines
-
->>>>>>> b184641e
-When reviewing PRs, check for:
-- Use of innerHTML (should trigger ESLint error)
-- Direct DOM manipulation without sanitization
-- User input being inserted into HTML attributes
-- Terminal output being rendered as HTML
-<<<<<<< HEAD
-
-#### 4. Dependencies
-- Regularly update dependencies to patch known vulnerabilities
-- Run `npm audit` to identify and fix security issues
-- Use `npm audit fix` for automated patches
-
-### For Users
-
-When using vscode-sidebar-terminal, we recommend:
-
-1. **Keep Updated**: Always use the latest version of the extension
-2. **Review Permissions**: Understand what permissions the extension requires
-3. **Report Issues**: Report any suspicious behavior immediately
-4. **Secure Environment**: Use the extension in a secure development environment
-5. **Code Review**: Review any code you execute through the terminal
-=======
-- Hardcoded credentials or API keys
->>>>>>> b184641e
-
-## Known Security Considerations
-
-- This extension provides terminal access within VS Code
-- Commands executed in the terminal run with your user permissions
-- Be cautious when executing commands from untrusted sources
-- The extension does not collect or transmit user data
-
-## Security Update Policy
-
-- **Critical vulnerabilities**: Patched within 7 days
-- **High vulnerabilities**: Patched within 30 days
-- **Medium vulnerabilities**: Patched within 90 days
-- **Low vulnerabilities**: Addressed in regular releases
-
-## Contact
 
 For any security-related questions or concerns, please contact the repository maintainer through GitHub.
 
@@ -534,25 +462,16 @@
 ## Changelog
 
 ### 2025-11-12
-<<<<<<< HEAD
-- Initial security documentation created
-- XSS vulnerability remediation (Issue #229) completed for high/low risk areas
-- ESLint rule added to prevent future innerHTML usage
-- DOMUtils.createElement() secured against innerHTML usage
+- Comprehensive credential handling audit completed (Issue #230)
+- XSS vulnerability remediation completed for high/low risk areas (Issue #229)
 - Comprehensive security scanning enabled in CI (Issue #233)
 - npm audit enforcement, Snyk SAST, and Dependabot integration
-
----
-
-Last updated: 2025-11-12
-=======
-- Comprehensive credential handling audit completed (Issue #230)
-- XSS vulnerability remediation completed for high/low risk areas (Issue #229)
 - ESLint rules added to prevent innerHTML and dangerous functions
 - DOMUtils.createElement() secured against innerHTML usage
 - Enhanced .gitignore with credential file patterns
 - Created comprehensive security documentation
 
+---
+
 **Last Updated**: 2025-11-12
-**Version**: 2.0.0 (Merged Issue #229 and #230 security enhancements)
->>>>>>> b184641e
+**Version**: 3.0.0 (Merged Issue #229, #230, and #233 security enhancements)