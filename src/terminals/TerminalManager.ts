--- conflicted
+++ resolved
@@ -243,10 +243,6 @@
       // CLI Agent コマンドを検出
       this._detectCliAgentFromInput(id, data);
 
-<<<<<<< HEAD
-      // 統一されたPTY入力処理
-      terminal.pty.write(data);
-=======
       // PTY入力処理（ptyProcess優先、フォールバックとしてpty）
       const ptyInstance = terminal.ptyProcess || terminal.pty;
       if (ptyInstance && ptyInstance.write) {
@@ -262,7 +258,6 @@
           ptyProcessType: terminal.ptyProcess ? typeof terminal.ptyProcess : 'undefined',
         });
       }
->>>>>>> 5b396983
     } catch (error) {
       console.error('❌ [ERROR] Failed to write to pty:', error);
       showErrorMessage('Failed to send input to terminal', error);
@@ -950,8 +945,6 @@
       terminalName: terminal.name,
     });
   }
-<<<<<<< HEAD
-=======
 
   // ==================== セッション復元関連のメソッド ====================
 
@@ -1180,5 +1173,4 @@
     // Disabled - do nothing to prevent compilation errors
     log('🎯 [SESSION] Finalizing session restore - STUB METHOD, DISABLED FOR DEBUGGING');
   }
->>>>>>> 5b396983
 }