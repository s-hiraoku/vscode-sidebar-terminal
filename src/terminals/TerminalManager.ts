/* eslint-disable @typescript-eslint/no-unsafe-assignment */
/* eslint-disable @typescript-eslint/no-unsafe-call */
/* eslint-disable @typescript-eslint/no-unsafe-member-access */
/* eslint-disable @typescript-eslint/no-unsafe-argument */
import * as vscode from 'vscode';
import {
  TerminalInstance,
  TerminalEvent,
  TerminalState,
  TerminalInfo,
  DeleteResult,
  ProcessState,
  TerminalInitOptions,
} from '../types/shared';
<<<<<<< HEAD
=======
import {
  ERROR_MESSAGES,
  PERFORMANCE_CONSTANTS,
  TIMING_CONSTANTS,
} from '../constants';
import { TERMINAL_CONSTANTS } from '../constants/SystemConstants';
>>>>>>> 7a2d43c3
import { ShellIntegrationService } from '../services/ShellIntegrationService';
import { TerminalProfileService } from '../services/TerminalProfileService';
import { terminal as log } from '../utils/logger';
import {
  getTerminalConfig,
  ActiveTerminalManager,
} from '../utils/common';
import { TerminalNumberManager } from '../utils/TerminalNumberManager';
import { CliAgentDetectionService } from '../services/CliAgentDetectionService';
import { ICliAgentDetectionService } from '../interfaces/CliAgentService';
import { TerminalSpawner } from './TerminalSpawner';
<<<<<<< HEAD

// Import new modules
import { TerminalDataBufferManager } from './TerminalDataBufferManager';
import { TerminalStateCoordinator } from './TerminalStateCoordinator';
import { TerminalIOCoordinator } from './TerminalIOCoordinator';
import { TerminalProcessCoordinator } from './TerminalProcessCoordinator';
import { TerminalLifecycleManager } from './TerminalLifecycleManager';
=======
import type { IDisposable } from '@homebridge/node-pty-prebuilt-multiarch';
import {
  TerminalProcessManager,
  ITerminalProcessManager,
} from '../services/TerminalProcessManager';
import {
  TerminalValidationService,
  ITerminalValidationService,
} from '../services/TerminalValidationService';
import { CircularBufferManager } from '../utils/CircularBufferManager';
>>>>>>> 7a2d43c3

const ENABLE_TERMINAL_DEBUG_LOGS = process.env.SECONDARY_TERMINAL_DEBUG_LOGS === 'true';

/**
 * TerminalManager - Refactored with Module Coordination Pattern
 *
 * Responsibility: Coordinate between specialized terminal management modules
 * - Delegate to TerminalLifecycleManager for creation/deletion
 * - Delegate to TerminalProcessCoordinator for PTY management
 * - Delegate to TerminalDataBufferManager for output buffering
 * - Delegate to TerminalStateCoordinator for state management
 * - Delegate to TerminalIOCoordinator for input/output operations
 *
 * Design Pattern: Facade + Coordinator
 * Benefits: Single Responsibility, Testability, Maintainability
 */
export class TerminalManager {
  private readonly _terminals = new Map<string, TerminalInstance>();
  private readonly _activeTerminalManager = new ActiveTerminalManager();
  private readonly _dataEmitter = new vscode.EventEmitter<TerminalEvent>();
  private readonly _exitEmitter = new vscode.EventEmitter<TerminalEvent>();
  private readonly _terminalCreatedEmitter = new vscode.EventEmitter<TerminalInstance>();
  private readonly _terminalRemovedEmitter = new vscode.EventEmitter<string>();
  private readonly _stateUpdateEmitter = new vscode.EventEmitter<TerminalState>();
  private readonly _terminalFocusEmitter = new vscode.EventEmitter<string>();
  private _outputEmitter?: vscode.EventEmitter<{ terminalId: string; data: string }>;

  private readonly _terminalNumberManager: TerminalNumberManager;
  private _shellIntegrationService: ShellIntegrationService | null = null;
  private readonly _profileService: TerminalProfileService;
  private readonly _cliAgentService: ICliAgentDetectionService;
  private readonly _terminalSpawner: TerminalSpawner;
  // Terminal Process Manager (PTY operations)
  private readonly _processManager: ITerminalProcessManager;
  // Terminal Validation Service (validation and recovery)
  private readonly _validationService: ITerminalValidationService;
  private readonly _debugLoggingEnabled = ENABLE_TERMINAL_DEBUG_LOGS;

<<<<<<< HEAD
  // Module coordinators
  private readonly _dataBufferManager: TerminalDataBufferManager;
  private readonly _stateCoordinator: TerminalStateCoordinator;
  private readonly _ioCoordinator: TerminalIOCoordinator;
  private readonly _processCoordinator: TerminalProcessCoordinator;
  private readonly _lifecycleManager: TerminalLifecycleManager;
=======
  // 操作の順序保証のためのキュー
  private operationQueue: Promise<void> = Promise.resolve();

  // Track terminals being killed to prevent infinite loops
  private readonly _terminalBeingKilled = new Set<string>();

  // 🎯 HANDSHAKE PROTOCOL: Track shell integration initialization to prevent duplicates
  private readonly _shellInitialized = new Set<string>();

  // 🎯 HANDSHAKE PROTOCOL: Track PTY output handlers to prevent duplicates and enable deferred start
  private readonly _ptyOutputStarted = new Set<string>();
  private readonly _ptyDataDisposables = new Map<string, vscode.Disposable>();

  // Performance optimization: Circular Buffer Manager for efficient data buffering
  private readonly _bufferManager: CircularBufferManager;
  private readonly _initialPromptGuards = new Map<string, { dispose: () => void }>();

  // CLI Agent detection moved to service - cache removed from TerminalManager
>>>>>>> 7a2d43c3

  // Public event accessors
  public readonly onData = this._dataEmitter.event;
  public readonly onExit = this._exitEmitter.event;
  public readonly onTerminalCreated = this._terminalCreatedEmitter.event;
  public readonly onTerminalRemoved = this._terminalRemovedEmitter.event;
  public readonly onStateUpdate = this._stateUpdateEmitter.event;
  public readonly onTerminalFocus = this._terminalFocusEmitter.event;

  private debugLog(...args: unknown[]): void {
    if (this._debugLoggingEnabled) {
      log(...args);
    }
  }

  constructor(cliAgentService?: ICliAgentDetectionService) {
    // Initialize terminal number manager with max terminals config
    const config = getTerminalConfig();
    this._terminalNumberManager = new TerminalNumberManager(config.maxTerminals);

    // Initialize Terminal Profile Service
    this._profileService = new TerminalProfileService();

    // Initialize CLI Agent detection service
    this._cliAgentService = cliAgentService || new CliAgentDetectionService();

    // 🚨 FIX: Start heartbeat mechanism for state validation
    this._cliAgentService.startHeartbeat();

    this._terminalSpawner = new TerminalSpawner();

<<<<<<< HEAD
    // Initialize module coordinators
    this._dataBufferManager = new TerminalDataBufferManager(
      this._terminals,
      this._dataEmitter,
      this._cliAgentService
    );

    this._stateCoordinator = new TerminalStateCoordinator(
      this._terminals,
      this._activeTerminalManager,
      this._stateUpdateEmitter,
      this._terminalFocusEmitter,
      this._terminalNumberManager
    );

    this._ioCoordinator = new TerminalIOCoordinator(
      this._terminals,
      this._activeTerminalManager,
      this._cliAgentService
    );

    this._processCoordinator = new TerminalProcessCoordinator(
      this._terminals,
      this._shellIntegrationService,
      this._stateUpdateEmitter,
      (terminalId: string, data: string) => this._dataBufferManager.bufferData(terminalId, data)
    );

    this._lifecycleManager = new TerminalLifecycleManager(
      this._terminals,
      this._terminalNumberManager,
      this._profileService,
      this._terminalSpawner,
      this._cliAgentService,
      this._terminalCreatedEmitter,
      this._terminalRemovedEmitter,
      this._exitEmitter,
      (terminal: TerminalInstance) => this._setupTerminalEvents(terminal),
      () => this._stateCoordinator.notifyStateUpdate(),
      (terminalId: string) => this._cleanupTerminalData(terminalId)
    );
=======
    // Initialize refactored services for issue #213
    this._processManager = new TerminalProcessManager();
    this._validationService = new TerminalValidationService({
      maxTerminals: config.maxTerminals,
    });

    // Initialize Circular Buffer Manager with optimized settings
    this._bufferManager = new CircularBufferManager(
      (terminalId: string, data: string) => this._handleBufferFlush(terminalId, data),
      {
        flushInterval: 16, // ~60fps for smooth output
        bufferCapacity: 50,
        maxDataSize: 1000,
        debug: false, // Set to true for debugging
      }
    );

    log('🚀 [TERMINAL-MANAGER] Initialized with refactored services (issue #213)');
>>>>>>> 7a2d43c3
  }

  /**
   * Get CLI Agent status change event
   */
  public get onCliAgentStatusChange(): vscode.Event<{
    terminalId: string;
    status: 'connected' | 'disconnected' | 'none';
    type: string | null;
    terminalName?: string;
  }> {
    return this._cliAgentService.onCliAgentStatusChange;
  }

  // =================== LIFECYCLE MANAGEMENT (delegated) ===================

  /**
   * Create terminal with profile support (async version)
   */
  public async createTerminalWithProfile(profileName?: string): Promise<string> {
<<<<<<< HEAD
    return await this._lifecycleManager.createTerminalWithProfile(profileName);
=======
    log('🔍 [TERMINAL] === CREATE TERMINAL WITH PROFILE CALLED ===');

    const config = getTerminalConfig();
    log(`🔍 [TERMINAL] Config loaded: maxTerminals=${config.maxTerminals}`);

    // Check if we can create new terminal
    const canCreateResult = this._terminalNumberManager.canCreate(this._terminals);
    log('🔍 [TERMINAL] canCreate() returned:', canCreateResult);

    if (!canCreateResult) {
      log('🚨 [TERMINAL] Cannot create terminal: all slots used');
      showWarningMessage(
        'Maximum number of terminals reached. Please close some terminals before creating new ones.'
      );
      return '';
    }

    // Generate terminal ID and resolve profile
    const terminalId = generateTerminalId();
    const profileConfig = await this.resolveTerminalProfile(profileName);

    const cwd = profileConfig.cwd || getWorkingDirectory();
    log(
      `🔍 [TERMINAL] Creating terminal with profile: ID=${terminalId}, Shell=${profileConfig.shell}, CWD=${cwd}`
    );

    try {
      // Prepare environment variables with profile env merged
      const env = {
        ...process.env,
        PWD: cwd,
        // Add VS Code workspace information if available
        ...(vscode.workspace.workspaceFolders &&
          vscode.workspace.workspaceFolders.length > 0 && {
            VSCODE_WORKSPACE: vscode.workspace.workspaceFolders[0]?.uri.fsPath || '',
            VSCODE_PROJECT_NAME: vscode.workspace.workspaceFolders[0]?.name || '',
          }),
        // Merge profile environment variables
        ...(profileConfig.env && profileConfig.env),
      } as { [key: string]: string };

      const { ptyProcess } = this._terminalSpawner.spawnTerminal({
        terminalId,
        shell: profileConfig.shell,
        shellArgs: profileConfig.shellArgs || [],
        cwd,
        env,
      });

      // Get terminal number from manager
      const terminalNumber = this._terminalNumberManager.findAvailableNumber(this._terminals);
      if (!terminalNumber) {
        throw new Error('Unable to assign terminal number');
      }

      const terminal: TerminalInstance = {
        id: terminalId,
        name: generateTerminalName(terminalNumber),
        number: terminalNumber,
        pty: ptyProcess, // 互換性のため
        ptyProcess, // 新しい参照名
        cwd,
        isActive: false,
        createdAt: new Date(),
      };

      // Store terminal and set it as active
      this._terminals.set(terminalId, terminal);
      this._activeTerminalManager.setActive(terminalId);

      // CLI Agent detection will be handled by the service automatically

      // Set up terminal event handlers
      this._setupTerminalEvents(terminal);

      log(`✅ [TERMINAL] Terminal created successfully: ${terminalId} (${terminal.name})`);
      this._terminalCreatedEmitter.fire(terminal);
      this._notifyStateUpdate();

      // 🎯 TIMING FIX: Shell initialization moved to _handleTerminalInitializationComplete
      // This ensures WebView terminal is fully ready before shell initialization

      return terminalId;
    } catch (error) {
      log(`❌ [TERMINAL] Failed to create terminal with profile: ${error}`);
      showErrorMessage(`Failed to create terminal: ${error}`);
      return '';
    }
  }

  /**
   * Validate terminal creation constraints
   * @returns Validation result with config if successful
   * @private
   */
  private validateTerminalCreation(): { canCreate: boolean; config: ReturnType<typeof getTerminalConfig> } {
    log('🔍 [TERMINAL] === CREATE TERMINAL CALLED ===');

    const config = getTerminalConfig();
    log(`🔍 [TERMINAL] Config loaded: maxTerminals=${config.maxTerminals}`);
    log(`🔍 [TERMINAL] Current terminals count: ${this._terminals.size}`);

    // Debug terminal state before validation
    this.debugLog('🔍 [TERMINAL] Current terminals in map:', this._terminals.size);
    for (const [id, terminal] of this._terminals.entries()) {
      this.debugLog(`🔍 [TERMINAL] Map entry: ${id} -> ${terminal.name} (number: ${terminal.number})`);
    }

    // Check if terminal creation is allowed
    const canCreateResult = this._terminalNumberManager.canCreate(this._terminals);
    log('🔍 [TERMINAL] canCreate() returned:', canCreateResult);

    if (!canCreateResult) {
      log('🚨 [TERMINAL] Cannot create terminal: all slots used');

      // Critical bug check: empty map but cannot create
      if (this._terminals.size === 0) {
        log('🚨 [TERMINAL] CRITICAL BUG: No terminals exist but canCreate returned FALSE!');
        // Allow creation to proceed
      } else {
        showWarningMessage(`${ERROR_MESSAGES.MAX_TERMINALS_REACHED} (${config.maxTerminals})`);
        return { canCreate: false, config };
      }
    }

    return { canCreate: true, config };
  }

  /**
   * Resolve terminal configuration including ID, number, shell, and cwd
   * @returns Configuration object for terminal creation
   * @private
   */
  private resolveTerminalConfiguration(): {
    terminalId: string;
    terminalNumber: number;
    shell: string;
    shellArgs: string[];
    cwd: string;
  } {
    log('🔍 [TERMINAL] Resolving terminal configuration...');

    const config = getTerminalConfig();
    const terminalNumber = this._terminalNumberManager.findAvailableNumber(this._terminals);
    log(`🔍 [TERMINAL] Found available terminal number: ${terminalNumber}`);

    const terminalId = generateTerminalId();
    log(`🔍 [TERMINAL] Generated terminal ID: ${terminalId}`);

    const shell = getShellForPlatform();
    const shellArgs = config.shellArgs;
    const cwd = getWorkingDirectory();

    log(
      `🔍 [TERMINAL] Configuration resolved: ID=${terminalId}, Shell=${shell}, CWD=${cwd}`
    );

    return { terminalId, terminalNumber, shell, shellArgs, cwd };
  }

  /**
   * Prepare environment variables for terminal process
   * @param cwd Working directory for the terminal
   * @returns Environment variables object
   * @private
   */
  private prepareEnvironmentVariables(cwd: string): Record<string, string> {
    const env = {
      ...process.env,
      PWD: cwd,
      // Add VS Code workspace information if available
      ...(vscode.workspace.workspaceFolders &&
        vscode.workspace.workspaceFolders.length > 0 && {
          VSCODE_WORKSPACE: vscode.workspace.workspaceFolders[0]?.uri.fsPath || '',
          VSCODE_PROJECT_NAME: vscode.workspace.workspaceFolders[0]?.name || '',
        }),
    } as Record<string, string>;

    // Debug log environment variables if debugging is enabled
    if (this._debugLoggingEnabled) {
      const espidxRelatedEnvs = Object.keys(env).filter(
        (key) =>
          key.includes('ESP') || key.includes('IDF') || key.includes('PYTHON') || key === 'PATH'
      );
      espidxRelatedEnvs.forEach((key) => {
        const value = env[key];
        if (value && value.length > 100) {
          this.debugLog(
            `🔍 [ENV-DEBUG] ${key}=${value.substring(0, 100)}... (truncated ${value.length} chars)`
          );
        } else {
          this.debugLog(`🔍 [ENV-DEBUG] ${key}=${value}`);
        }
      });
    }

    return env;
  }

  /**
   * Spawn terminal process using configured parameters
   * @param params Process spawn parameters
   * @returns PTY process instance
   * @private
   */
  private spawnTerminalProcess(params: {
    terminalId: string;
    shell: string;
    shellArgs: string[];
    cwd: string;
    env: Record<string, string>;
  }): any {
    log(
      `🔍 [TERMINAL] Spawning process: Shell=${params.shell}, Args=${JSON.stringify(params.shellArgs)}`
    );

    const { ptyProcess } = this._terminalSpawner.spawnTerminal(params);

    log(`✅ [TERMINAL] Process spawned successfully for ${params.terminalId}`);
    return ptyProcess;
  }

  /**
   * Create terminal instance object and register it
   * @param params Terminal instance parameters
   * @returns Created terminal instance
   * @private
   */
  private createTerminalInstance(params: {
    terminalId: string;
    terminalNumber: number;
    cwd: string;
    ptyProcess: any;
  }): TerminalInstance {
    const terminal: TerminalInstance = {
      id: params.terminalId,
      pty: params.ptyProcess,
      ptyProcess: params.ptyProcess,
      name: generateTerminalName(params.terminalNumber),
      number: params.terminalNumber,
      cwd: params.cwd,
      isActive: true,
      createdAt: new Date(),
    };

    // Set all other terminals as inactive and register new terminal
    this._deactivateAllTerminals();
    this._terminals.set(params.terminalId, terminal);
    this._activeTerminalManager.setActive(params.terminalId);

    log(`✅ [TERMINAL] Terminal instance created: ${terminal.name} (${params.terminalId})`);
    return terminal;
  }

  /**
   * Register event handlers for terminal process
   * @param terminalId Terminal identifier
   * @param ptyProcess PTY process instance
   * @private
   */
  private registerTerminalEvents(terminalId: string, ptyProcess: any): void {
    log(`🔍 [TERMINAL] Registering event handlers for ${terminalId}`);

    // Register PTY exit handler
    ptyProcess.onExit((event: number | { exitCode: number; signal?: number }) => {
      const exitCode = typeof event === 'number' ? event : event.exitCode;
      log('🚪 [PTY-EXIT] Terminal exited:', terminalId, 'ExitCode:', exitCode);

      this._cliAgentService.handleTerminalRemoved(terminalId);
      this._exitEmitter.fire({ terminalId, exitCode });
      this._removeTerminal(terminalId);
    });

    // Verify PTY write capability
    if (ptyProcess && typeof ptyProcess.write === 'function') {
      log(`✅ [TERMINAL] PTY write capability verified for ${terminalId}`);
    } else {
      log(`❌ [TERMINAL] PTY write method not available for ${terminalId}`);
    }

    log(`✅ [TERMINAL] Event handlers registered for ${terminalId}`);
  }

  public createTerminal(): string {
    try {
      // 1. Validate terminal creation
      const validation = this.validateTerminalCreation();
      if (!validation.canCreate) {
        return this._activeTerminalManager.getActive() || '';
      }

      // 2. Resolve terminal configuration
      const config = this.resolveTerminalConfiguration();

      // 3. Prepare environment variables
      const env = this.prepareEnvironmentVariables(config.cwd);

      // 4. Spawn terminal process
      const ptyProcess = this.spawnTerminalProcess({
        terminalId: config.terminalId,
        shell: config.shell,
        shellArgs: config.shellArgs,
        cwd: config.cwd,
        env,
      });

      // 5. Create terminal instance
      const terminal = this.createTerminalInstance({
        terminalId: config.terminalId,
        terminalNumber: config.terminalNumber,
        cwd: config.cwd,
        ptyProcess,
      });

      // 6. Register terminal events
      this.registerTerminalEvents(config.terminalId, ptyProcess);

      // Fire terminal created event
      this._terminalCreatedEmitter.fire(terminal);

      // Notify state update
      log('🔍 [TERMINAL] Notifying state update...');
      this._notifyStateUpdate();

      log(`🔍 [TERMINAL] === CREATE TERMINAL FINISHED: ${config.terminalId} ===`);
      return config.terminalId;
    } catch (error) {
      log(
        `❌ [TERMINAL] Error creating terminal: ${error instanceof Error ? error.message : String(error)}`
      );
      showErrorMessage(
        ERROR_MESSAGES.TERMINAL_CREATION_FAILED,
        error instanceof Error ? error.message : String(error)
      );
      throw error;
    }
  }

  /**
   * Initialize shell for a terminal after PTY creation
   * 🎯 HANDSHAKE PROTOCOL: Prevents duplicate initialization that causes multiple prompts
   * @param options Terminal initialization options (Parameter Object Pattern)
   */
  public initializeShellForTerminal(options: TerminalInitOptions): void {
    const { terminalId, ptyProcess, safeMode } = options;

    try {
      // 🎯 HANDSHAKE PROTOCOL: Guard against duplicate initialization
      if (this._shellInitialized.has(terminalId)) {
        log(`⏭️ [TERMINAL] Shell already initialized for ${terminalId}, skipping duplicate init`);
        return;
      }

      // Mark as initialized BEFORE starting async operations to prevent race conditions
      this._shellInitialized.add(terminalId);

      // Inject shell integration if service is available (async)
      if (this._shellIntegrationService && !safeMode) {
        // Skip shell integration in safe mode to avoid conflicts
        log(`🔧 [TERMINAL] Injecting shell integration for: ${terminalId}`);
        const terminal = this._terminals.get(terminalId);
        if (terminal) {
          const shellPath = (terminal.ptyProcess as any)?.spawnfile || '/bin/bash';
          // Fire and forget - permission prompt will handle async flow
          void this._shellIntegrationService
            .injectShellIntegration(terminalId, shellPath, ptyProcess)
            .catch((error) => {
              log(`⚠️ [TERMINAL] Shell integration injection error: ${error}`);
            });
        }
      } else if (safeMode) {
        log(`🛡️ [TERMINAL] Skipping shell integration in safe mode for: ${terminalId}`);
      }

      // 🎯 FIX: Skip prompt initialization in safe mode (session restore)
      // Safe mode is used during session restore where prompt is already in scrollback
      if (!safeMode) {
        // Kick off deterministic prompt readiness guard
        this._ensureInitialPrompt(terminalId, ptyProcess);
      }
    } catch (error) {
      log(`⚠️ [TERMINAL] Post-creation initialization error for ${terminalId}:`, error);
    }
>>>>>>> 7a2d43c3
  }

  /**
   * Create terminal (synchronous version without profile)
   */
<<<<<<< HEAD
  public createTerminal(): string {
    return this._lifecycleManager.createTerminal();
=======
  public startPtyOutput(terminalId: string): void {
    // Guard against duplicate start
    if (this._ptyOutputStarted.has(terminalId)) {
      log(`⏭️ [TERMINAL] PTY output already started for ${terminalId}, skipping`);
      return;
    }

    const terminal = this._terminals.get(terminalId);
    if (!terminal || !terminal.ptyProcess) {
      log(`❌ [TERMINAL] Cannot start PTY output - terminal not found: ${terminalId}`);
      return;
    }

    log(`🎯 [TERMINAL] Starting PTY output for ${terminalId} after handshake`);

    // Register PTY data handler
    const dataDisposable = terminal.ptyProcess.onData((data: string) => {
      // Update process state to running on first data
      if (terminal.processState === ProcessState.Launching) {
        terminal.processState = ProcessState.Running;
        this._notifyProcessStateChange(terminal, ProcessState.Running);
      }

      // Process shell integration sequences if service is available
      try {
        if (this._shellIntegrationService) {
          this._shellIntegrationService.processTerminalData(terminalId, data);
        }
      } catch (error) {
        log(`⚠️ [TERMINAL] Shell integration processing error: ${error}`);
      }

      // Buffer data for efficient output
      this._bufferData(terminalId, data);
    });

    // Store disposable for cleanup
    this._ptyDataDisposables.set(terminalId, dataDisposable);

    // Mark as started
    this._ptyOutputStarted.add(terminalId);

    log(`✅ [TERMINAL] PTY output started successfully for ${terminalId}`);
  }

  /**
   * ターミナルにフォーカスを移す
   * 🚨 IMPORTANT: Focus should NOT change CLI Agent status (spec compliance)
   */
  public focusTerminal(terminalId: string): void {
    const terminal = this._terminals.get(terminalId);
    if (!terminal) {
      log('⚠️ [WARN] Terminal not found for focus:', terminalId);
      return;
    }

    // 🚨 CRITICAL: フォーカス変更はCLI Agent状態に影響しない（仕様書準拠）
    // Only fire focus event, do not change CLI Agent status
    this._terminalFocusEmitter.fire(terminalId);
    log(`🎯 [TERMINAL] Focused: ${terminal.name} (NO status change - spec compliant)`);
  }

  public sendInput(data: string, terminalId?: string): void {
    // ✅ CRITICAL FIX: Robust terminal ID resolution with complete validation
    let resolvedTerminalId: string;

    if (terminalId) {
      // Use provided terminal ID, but validate it exists and is active
      if (!this._terminals.has(terminalId)) {
        log(`🚨 [TERMINAL] Provided terminal ID does not exist: ${terminalId}`);
        this.debugLog('🔍 [TERMINAL] Available terminals:', Array.from(this._terminals.keys()));

        // Fallback to active terminal
        const activeId = this._activeTerminalManager.getActive();
        if (!activeId) {
          log('🚨 [TERMINAL] No active terminal available as fallback');
          return;
        }
        resolvedTerminalId = activeId;
        log(`⚠️ [TERMINAL] Using active terminal as fallback: ${resolvedTerminalId}`);
      } else {
        resolvedTerminalId = terminalId;
      }
    } else {
      // Get currently active terminal
      const activeId = this._activeTerminalManager.getActive();
      if (!activeId) {
        log('🚨 [TERMINAL] No active terminal ID available');
        this.debugLog('🔍 [TERMINAL] Available terminals:', Array.from(this._terminals.keys()));
        return;
      }

      // Validate the active terminal still exists
      if (!this._terminals.has(activeId)) {
        log(`🚨 [TERMINAL] Active terminal ID ${activeId} no longer exists`);

        // Emergency: Find first available terminal
        const availableTerminals = Array.from(this._terminals.keys());
        if (availableTerminals.length === 0) {
          log('🚨 [TERMINAL] No terminals available at all');
          return;
        }

        const emergencyTerminal = availableTerminals[0];
        if (!emergencyTerminal) {
          log('🚨 [TERMINAL] Emergency terminal is undefined');
          return;
        }
        this._activeTerminalManager.setActive(emergencyTerminal);
        resolvedTerminalId = emergencyTerminal;
        log(
          `⚠️ [TERMINAL] Emergency fallback to first available terminal: ${resolvedTerminalId}`
        );
      } else {
        resolvedTerminalId = activeId;
      }
    }

    // ✅ FINAL VALIDATION: Ensure terminal exists and get instance
    const terminal = this._terminals.get(resolvedTerminalId);
    if (!terminal) {
      log(`🚨 [TERMINAL] Terminal resolution failed for ID: ${resolvedTerminalId}`);
      return;
    }

    this.debugLog(
      `⌨️ [TERMINAL] Sending input to ${terminal.name} (${resolvedTerminalId}): ${data.length} chars`
    );

    try {
      // CLI Agent コマンドを検出
      this._cliAgentService.detectFromInput(resolvedTerminalId, data);

      // ✅ ENHANCED: Robust PTY writing with comprehensive validation
      const result = this._writeToPtyWithValidation(terminal, data);
      if (!result.success) {
        log(`🚨 [TERMINAL] PTY write failed for ${terminal.name}: ${result.error}`);

        // Attempt recovery with alternative PTY instance
        this.debugLog(`🔄 [TERMINAL] Attempting PTY recovery for ${terminal.name}...`);
        const recovered = this._attemptPtyRecovery(terminal, data);
        if (!recovered) {
          throw new Error(result.error || 'PTY write failed and recovery unsuccessful');
        }
        this.debugLog(`✅ [TERMINAL] PTY recovery successful for ${terminal.name}`);
      } else {
        this.debugLog(`✅ [TERMINAL] Input sent successfully to ${terminal.name}`);
      }
    } catch (error) {
      const errorMessage = error instanceof Error ? error.message : String(error);
      log(
        `❌ [TERMINAL] Critical error sending input to ${terminal.name}:`,
        errorMessage
      );

      // Enhanced error logging with complete terminal state
      log('❌ [TERMINAL] Terminal state at failure:', {
        id: terminal.id,
        name: terminal.name,
        number: terminal.number,
        isActive: terminal.isActive,
        hasPty: !!terminal.pty,
        hasPtyProcess: !!terminal.ptyProcess,
        ptyType: terminal.pty ? typeof terminal.pty : 'undefined',
        ptyProcessType: terminal.ptyProcess ? typeof terminal.ptyProcess : 'undefined',
        ptyWritable: terminal.pty ? typeof terminal.pty.write : 'no pty',
        ptyProcessWritable:
          terminal.ptyProcess &&
          typeof terminal.ptyProcess === 'object' &&
          'write' in terminal.ptyProcess
            ? typeof (terminal.ptyProcess as any).write
            : 'no ptyProcess',
        createdAt: terminal.createdAt,
        cwd: terminal.cwd,
      });

      showErrorMessage(`Terminal input failed for ${terminal.name}: ${errorMessage}`, error instanceof Error ? error.message : String(error));
    }
  }

  public resize(cols: number, rows: number, terminalId?: string): void {
    const id = terminalId || this._activeTerminalManager.getActive();
    if (!id) {
      log('⚠️ [WARN] No terminal ID provided and no active terminal for resize');
      return;
    }

    const terminal = this._terminals.get(id);
    if (!terminal) {
      log('⚠️ [WARN] Terminal not found for resize:', id);
      return;
    }

    try {
      // Enhanced PTY resize with validation
      const result = this._resizePtyWithValidation(terminal, cols, rows);
      if (!result.success) {
        throw new Error(result.error || 'PTY resize failed');
      }
    } catch (error) {
      const errorMessage = error instanceof Error ? error.message : String(error);
      log('❌ [ERROR] Failed to resize terminal:', errorMessage);
      log('❌ [ERROR] Resize parameters:', { cols, rows, terminalId: id });
    }
  }

  public hasActiveTerminal(): boolean {
    return this._activeTerminalManager.hasActive();
  }

  public getActiveTerminalId(): string | undefined {
    return this._activeTerminalManager.getActive();
  }

  public getTerminals(): TerminalInstance[] {
    return Array.from(this._terminals.values());
  }

  public reorderTerminals(order: string[]): void {
    if (!Array.isArray(order) || order.length === 0) {
      return;
    }

    const existingEntries = Array.from(this._terminals.entries());
    const existingMap = new Map(existingEntries);

    const normalizedOrder = order.filter((id) => existingMap.has(id));
    const remaining = existingEntries
      .map(([id]) => id)
      .filter((id) => !normalizedOrder.includes(id));
    const finalOrder = [...normalizedOrder, ...remaining];

    if (finalOrder.length === 0) {
      return;
    }

    this._terminals.clear();

    for (const id of finalOrder) {
      const terminal = existingMap.get(id);
      if (terminal) {
        this._terminals.set(id, terminal);
      }
    }

    this._notifyStateUpdate();
  }

  /**
   * Get a specific terminal by ID
   */
  public getTerminal(terminalId: string): TerminalInstance | undefined {
    return this._terminals.get(terminalId);
  }

  public setActiveTerminal(terminalId: string): void {
    const terminal = this._terminals.get(terminalId);
    if (terminal) {
      this._deactivateAllTerminals();
      terminal.isActive = true;
      this._activeTerminalManager.setActive(terminalId);
    }
  }

  public updateTerminalCwd(terminalId: string, cwd: string): void {
    const terminal = this._terminals.get(terminalId);
    if (!terminal) {
      return;
    }

    terminal.cwd = cwd;
  }

  public removeTerminal(terminalId: string): void {
    this._removeTerminal(terminalId);
  }

  /**
   * ターミナルが削除可能かチェック（統一された検証ロジック）
   * Delegates to TerminalValidationService (issue #213 refactoring)
   */
  private _validateDeletion(terminalId: string): { canDelete: boolean; reason?: string } {
    // Delegate to validation service
    const result = this._validationService.validateDeletion(terminalId, this._terminals, false);
    return { canDelete: result.success, reason: result.error };
  }

  /**
   * ターミナルが削除可能かチェック（公開API、後方互換性のため維持）
   */
  public canRemoveTerminal(terminalId: string): { canRemove: boolean; reason?: string } {
    const validation = this._validateDeletion(terminalId);
    return { canRemove: validation.canDelete, reason: validation.reason };
>>>>>>> 7a2d43c3
  }

  /**
   * Delete terminal with atomic operation
   */
  public async deleteTerminal(
    terminalId: string,
    options: {
      force?: boolean;
      source?: 'header' | 'panel' | 'command';
    } = {}
  ): Promise<DeleteResult> {
    return await this._lifecycleManager.deleteTerminal(terminalId, options);
  }

  /**
   * Check if terminal can be removed
   */
  public canRemoveTerminal(terminalId: string): { canRemove: boolean; reason?: string } {
    return this._lifecycleManager.canRemoveTerminal(terminalId);
  }

  /**
   * Remove terminal immediately
   */
  public removeTerminal(terminalId: string): void {
    this._lifecycleManager.removeTerminal(terminalId);
  }

  /**
   * Get a specific terminal by ID
   */
<<<<<<< HEAD
  public getTerminal(terminalId: string): TerminalInstance | undefined {
    return this._lifecycleManager.getTerminal(terminalId);
  }

  /**
   * Get all terminals
   */
  public getTerminals(): TerminalInstance[] {
    return this._lifecycleManager.getTerminals();
=======
  public setShellIntegrationService(service: any): void {
    this._shellIntegrationService = service;
  }

  public dispose(): void {
    // Dispose CircularBufferManager (flushes and cleans up all buffers)
    this._bufferManager.dispose();

    // Clear kill tracking
    this._terminalBeingKilled.clear();

    // 🔧 FIX: Dispose PTY data listeners to prevent memory leaks
    for (const disposable of this._ptyDataDisposables.values()) {
      disposable.dispose();
    }
    this._ptyDataDisposables.clear();

    // 🔧 FIX: Clean up initial prompt guards
    for (const guard of this._initialPromptGuards.values()) {
      guard.dispose();
    }
    this._initialPromptGuards.clear();

    // Dispose CLI Agent detection service
    this._cliAgentService.dispose();

    for (const terminal of this._terminals.values()) {
      const p = (terminal.ptyProcess || terminal.pty) as { kill?: () => void } | undefined;
      if (p && typeof p.kill === 'function') {
        p.kill();
      }
    }
    this._terminals.clear();
    this._dataEmitter.dispose();
    this._exitEmitter.dispose();
    this._terminalCreatedEmitter.dispose();
    this._terminalRemovedEmitter.dispose();
    this._stateUpdateEmitter.dispose();
    this._terminalFocusEmitter.dispose();

    // 🔧 FIX: Dispose output emitter if it was created
    if (this._outputEmitter) {
      this._outputEmitter.dispose();
    }
  }

  // Performance optimization: Buffer data to reduce event frequency
  private _bufferData(terminalId: string, data: string): void {
    // ✅ CRITICAL FIX: Strict terminal ID validation to prevent cross-terminal contamination
    if (!terminalId || typeof terminalId !== 'string') {
      log('🚨 [TERMINAL] Invalid terminalId for data buffering:', terminalId);
      return;
    }

    // Validate terminal exists before buffering data
    if (!this._terminals.has(terminalId)) {
      log(
        `⚠️ [TERMINAL] Attempting to buffer data for non-existent terminal: ${terminalId}`
      );
      return;
    }

    // Delegate to CircularBufferManager for efficient buffering
    this._bufferManager.bufferData(terminalId, data);
  }

  /**
   * Handle buffer flush from CircularBufferManager
   * This is called by the global timer or on immediate flush conditions
   */
  private _handleBufferFlush(terminalId: string, data: string): void {
    // Double-check terminal still exists
    if (!this._terminals.has(terminalId)) {
      console.warn(`⚠️ [TERMINAL] Cannot flush buffer for removed terminal: ${terminalId}`);
      return;
    }

    const terminal = this._terminals.get(terminalId);
    if (!terminal) {
      console.error(`🚨 [TERMINAL] Terminal disappeared during flush: ${terminalId}`);
      return;
    }

    // Send to CLI Agent detection service with validation
    try {
      this._cliAgentService.detectFromOutput(terminalId, data);
    } catch (error) {
      console.warn(`⚠️ [TERMINAL] CLI Agent detection failed for ${terminalId}:`, error);
    }

    // ✅ EMIT DATA WITH STRICT TERMINAL ID ASSOCIATION
    this.debugLog(
      `📤 [TERMINAL] Flushing data for terminal ${terminal.name} (${terminalId}): ${data.length} chars`
    );
    this._dataEmitter.fire({
      terminalId: terminalId, // Ensure exact ID match
      data: data,
      timestamp: Date.now(), // Add timestamp for debugging
      terminalName: terminal.name, // Add terminal name for validation
    });
  }

  private _flushAllBuffers(): void {
    this._bufferManager.flushAll();
>>>>>>> 7a2d43c3
  }

  // =================== PROCESS COORDINATION (delegated) ===================

  /**
<<<<<<< HEAD
   * Initialize shell for a terminal after PTY creation
   */
  public initializeShellForTerminal(terminalId: string, ptyProcess: any, safeMode: boolean): void {
    this._processCoordinator.initializeShellForTerminal(terminalId, ptyProcess, safeMode);
=======
   * ターミナルデータのクリーンアップのみを行う（プロセスはkillしない）
   */
  private _cleanupTerminalData(terminalId: string): void {
    log('🧹 [TERMINAL] === CLEANUP TERMINAL DATA START ===');
    log('🧹 [TERMINAL] Cleaning up terminal data:', terminalId);

    // Log terminal info before deletion
    const terminal = this._terminals.get(terminalId);
    if (terminal) {
      log('🧹 [TERMINAL] Deleting terminal:', {
        id: terminalId,
        name: terminal.name,
        number: terminal.number,
        exists: this._terminals.has(terminalId),
      });
    } else {
      log('⚠️ [TERMINAL] Terminal not found in map for cleanup:', terminalId);
    }

    log('🧹 [TERMINAL] Before deletion - terminals count:', this._terminals.size);
    log('🧹 [TERMINAL] Before deletion - terminal IDs:', Array.from(this._terminals.keys()));

    // Stop any pending prompt readiness guard for this terminal
    this._cleanupInitialPromptGuard(terminalId);

    // 🎯 HANDSHAKE PROTOCOL: Clean up shell initialization flag
    // This allows the terminal ID to be reused without "already initialized" errors
    if (this._shellInitialized.has(terminalId)) {
      this._shellInitialized.delete(terminalId);
      log(`🧹 [TERMINAL] Cleaned up shell initialization flag for: ${terminalId}`);
    }

    // Clean up data buffers for this terminal using CircularBufferManager
    this._bufferManager.removeTerminal(terminalId);

    // CLI Agent cleanup handled by service
    this._cliAgentService.handleTerminalRemoved(terminalId);

    // Remove from terminals map
    const deletionResult = this._terminals.delete(terminalId);
    log('🧹 [TERMINAL] Terminal deletion from map:', deletionResult ? 'SUCCESS' : 'FAILED');

    log('🧹 [TERMINAL] After deletion - terminals count:', this._terminals.size);
    log('🧹 [TERMINAL] After deletion - terminal IDs:', Array.from(this._terminals.keys()));

    this._terminalRemovedEmitter.fire(terminalId);

    log('🧹 [TERMINAL] Terminal data cleaned up:', terminalId);
    log('🧹 [TERMINAL] Remaining terminals:', Array.from(this._terminals.keys()));
    log(
      '🧹 [TERMINAL] Remaining terminal numbers:',
      Array.from(this._terminals.values()).map((t) => ({ id: t.id, number: t.number }))
    );

    // Force check if terminals map is actually empty and can create should return true
    if (this._terminals.size === 0) {
      log('✅ [TERMINAL] All terminals deleted - canCreate should return TRUE');
    }

    // アクティブターミナルだった場合、別のターミナルをアクティブにする
    this._updateActiveTerminalAfterRemoval(terminalId);

    // Force state notification update
    log('🧹 [TERMINAL] Notifying state update after cleanup...');
    this._notifyStateUpdate();
    log('🧹 [TERMINAL] === CLEANUP TERMINAL DATA END ===');
>>>>>>> 7a2d43c3
  }

  /**
   * Start PTY output after WebView handshake complete
   */
  public startPtyOutput(terminalId: string): void {
    this._processCoordinator.startPtyOutput(terminalId);
  }

  // =================== STATE MANAGEMENT (delegated) ===================

  /**
   * Get current terminal state
   */
  public getCurrentState(): TerminalState {
    return this._stateCoordinator.getCurrentState();
  }

  /**
   * Check if there is an active terminal
   */
  public hasActiveTerminal(): boolean {
    return this._stateCoordinator.hasActiveTerminal();
  }

  /**
   * Get active terminal ID
   */
  public getActiveTerminalId(): string | undefined {
    return this._stateCoordinator.getActiveTerminalId();
  }

  /**
   * Set active terminal
   */
  public setActiveTerminal(terminalId: string): void {
    this._stateCoordinator.setActiveTerminal(terminalId);
  }

  /**
   * Focus a terminal
   */
  public focusTerminal(terminalId: string): void {
    this._stateCoordinator.focusTerminal(terminalId);
  }

  /**
   * Reorder terminals
   */
  public reorderTerminals(order: string[]): void {
    this._stateCoordinator.reorderTerminals(order);
  }

  /**
   * Update terminal CWD
   */
  public updateTerminalCwd(terminalId: string, cwd: string): void {
    this._stateCoordinator.updateTerminalCwd(terminalId, cwd);
  }

  // =================== I/O OPERATIONS (delegated) ===================

  /**
   * Send input to a terminal
   */
  public sendInput(data: string, terminalId?: string): void {
    this._ioCoordinator.sendInput(data, terminalId);
  }

  /**
   * Resize a terminal
   */
  public resize(cols: number, rows: number, terminalId?: string): void {
    this._ioCoordinator.resize(cols, rows, terminalId);
  }

  /**
   * Write to terminal (public API)
   */
  public writeToTerminal(terminalId: string, data: string): boolean {
    return this._ioCoordinator.writeToTerminal(terminalId, data);
  }

  /**
   * Resize terminal (public API)
   */
  public resizeTerminal(terminalId: string, cols: number, rows: number): boolean {
    return this._ioCoordinator.resizeTerminal(terminalId, cols, rows);
  }

  // =================== LEGACY METHODS (backward compatibility) ===================

  /**
   * @deprecated Use deleteTerminal() with active terminal ID
   */
  public safeKillTerminal(terminalId?: string): boolean {
    const activeId = this._activeTerminalManager.getActive();
    if (!activeId) {
      const message = 'No active terminal to kill';
      log('⚠️ [WARN]', message);
      return false;
    }

    if (terminalId && terminalId !== activeId) {
      log(
        '🔄 [TERMINAL] Requested to safely kill:',
        terminalId,
        'but will kill active terminal:',
        activeId
      );
    }

    const result = this.deleteTerminal(activeId, { source: 'command' });
    return result.then((r) => r.success).catch(() => false) as unknown as boolean;
  }

  /**
   * Kill active terminal
   */
  public killTerminal(terminalId?: string): void {
    const activeId = this._activeTerminalManager.getActive();
    if (!activeId) {
      log('⚠️ [WARN] No active terminal to kill');
      return;
    }

    if (terminalId && terminalId !== activeId) {
      log(
        '🔄 [TERMINAL] Requested to kill:',
        terminalId,
        'but will kill active terminal:',
        activeId
      );
    }

    this.deleteTerminal(activeId, { force: true, source: 'command' }).catch((error) => {
      log('❌ [TERMINAL] Error killing terminal:', error);
    });
  }

  // =================== CLI AGENT INTEGRATION ===================

  /**
   * Check if CLI Agent is connected in a terminal
   */
  public isCliAgentConnected(terminalId: string): boolean {
    const agentState = this._cliAgentService.getAgentState(terminalId);
    return agentState.status === 'connected';
  }

  /**
   * Check if CLI Agent is running in a terminal
   */
  public isCliAgentRunning(terminalId: string): boolean {
    const agentState = this._cliAgentService.getAgentState(terminalId);
    return agentState.status !== 'none';
  }

  /**
   * Get currently globally active CLI Agent
   */
  public getCurrentGloballyActiveAgent(): { terminalId: string; type: string } | null {
    return this._cliAgentService.getConnectedAgent();
  }

  /**
   * Refresh CLI Agent state
   */
  public refreshCliAgentState(): boolean {
    return this._cliAgentService.refreshAgentState();
  }

  /**
   * Get the last executed command for a terminal
   */
  public getLastCommand(_terminalId: string): string | undefined {
    return undefined; // Simplified - command history disabled
  }

  /**
   * Handle terminal output for CLI Agent detection
   */
  public handleTerminalOutputForCliAgent(terminalId: string, data: string): void {
    this._cliAgentService.detectFromOutput(terminalId, data);
  }

  /**
   * Get the active CLI Agent type for a terminal
   */
  public getAgentType(terminalId: string): string | null {
    const agentState = this._cliAgentService.getAgentState(terminalId);
    return agentState.agentType;
  }

  /**
   * Get all active CLI Agents
   */
  public getConnectedAgents(): Array<{ terminalId: string; agentInfo: { type: string } }> {
    const connectedAgent = this._cliAgentService.getConnectedAgent();
    return connectedAgent
      ? [
          {
            terminalId: connectedAgent.terminalId,
            agentInfo: { type: connectedAgent.type },
          },
        ]
      : [];
  }

  /**
   * Get the map of disconnected agents
   */
  public getDisconnectedAgents(): Map<
    string,
    { type: 'claude' | 'gemini' | 'codex' | 'copilot'; startTime: Date; terminalName?: string }
  > {
    return this._cliAgentService.getDisconnectedAgents();
  }

  /**
   * Get the connected agent terminal ID
   */
  public getConnectedAgentTerminalId(): string | null {
    const connectedAgent = this._cliAgentService.getConnectedAgent();
    return connectedAgent ? connectedAgent.terminalId : null;
  }

  /**
   * Get the connected agent type
   */
  public getConnectedAgentType(): 'claude' | 'gemini' | 'codex' | null {
    const connectedAgent = this._cliAgentService.getConnectedAgent();
    return connectedAgent ? (connectedAgent.type as 'claude' | 'gemini' | 'codex') : null;
  }

  /**
   * Switch AI Agent connection
   */
  public switchAiAgentConnection(terminalId: string): {
    success: boolean;
    reason?: string;
    newStatus: 'connected' | 'disconnected' | 'none';
    agentType: string | null;
  } {
    const terminal = this._terminals.get(terminalId);
    if (!terminal) {
      return {
        success: false,
        reason: 'Terminal not found',
        newStatus: 'none',
        agentType: null,
      };
    }

    return this._cliAgentService.switchAgentConnection(terminalId);
  }

  /**
   * Force reconnect AI Agent
   */
  public forceReconnectAiAgent(
    terminalId: string,
    agentType: 'claude' | 'gemini' | 'codex' = 'claude'
  ): boolean {
    const terminal = this._terminals.get(terminalId);
    const terminalName = terminal ? terminal.name : undefined;

    log(
      `🔄 [TERMINAL-MANAGER] Force reconnecting AI Agent for terminal ${terminalId} as ${agentType}`
    );
    return this._cliAgentService.forceReconnectAgent(terminalId, agentType, terminalName);
  }

  /**
   * Clear AI Agent detection errors
   */
  public clearAiAgentDetectionError(terminalId: string): boolean {
    log(`🧹 [TERMINAL-MANAGER] Clearing AI Agent detection errors for terminal ${terminalId}`);
    return this._cliAgentService.clearDetectionError(terminalId);
  }

  // =================== PROFILE MANAGEMENT ===================

  /**
<<<<<<< HEAD
   * Get available terminal profiles
   */
  public async getAvailableProfiles(): Promise<
    Record<string, import('../types/shared').TerminalProfile>
  > {
    return await this._lifecycleManager.getAvailableProfiles();
  }

  /**
   * Get default profile name
   */
  public getDefaultProfile(): string | null {
    return this._lifecycleManager.getDefaultProfile();
=======
   * Write to PTY with validation and error handling
   * Delegates to TerminalProcessManager (issue #213 refactoring)
   */
  private _writeToPtyWithValidation(
    terminal: TerminalInstance,
    data: string
  ): { success: boolean; error?: string } {
    // Delegate to process manager
    const result = this._processManager.writeToPty(terminal, data);

    // Handle PTY not ready case with retry
    if (!result.success && result.error === 'PTY not ready') {
      // Queue the input and try again after a short delay
      setTimeout(() => {
        const updatedTerminal = this._terminals.get(terminal.id);
        if (updatedTerminal) {
          this._processManager.retryWrite(updatedTerminal, data).catch((error) => {
            log(`❌ [PTY-RETRY] Retry failed for terminal ${terminal.id}: ${error}`);
          });
        }
      }, 500);

      return { success: true }; // Return success to avoid error display while waiting
    }

    return result;
  }

  /**
   * Attempt to recover from PTY write failure
   * Delegates to TerminalProcessManager (issue #213 refactoring)
   */
  private _attemptPtyRecovery(terminal: TerminalInstance, _data: string): boolean {
    // Delegate to process manager
    const result = this._processManager.attemptRecovery(terminal);
    return result.success;
>>>>>>> 7a2d43c3
  }

  // =================== SERVICE MANAGEMENT ===================

  /**
<<<<<<< HEAD
   * Set shell integration service after construction
   */
  public setShellIntegrationService(service: any): void {
    this._shellIntegrationService = service;
=======
   * Resize PTY with validation and error handling
   * Delegates to TerminalProcessManager (issue #213 refactoring)
   */
  private _resizePtyWithValidation(
    terminal: TerminalInstance,
    cols: number,
    rows: number
  ): { success: boolean; error?: string } {
    // Delegate to process manager
    return this._processManager.resizePty(terminal, cols, rows);
>>>>>>> 7a2d43c3
  }

  /**
   * Output event emitter for backward compatibility
   */
  public get onTerminalOutput(): vscode.Event<{ terminalId: string; data: string }> {
    if (!this._outputEmitter) {
      this._outputEmitter = new vscode.EventEmitter<{ terminalId: string; data: string }>();
      this.onData((event: TerminalEvent) => {
        this._outputEmitter!.fire({
          terminalId: event.terminalId,
          data: event.data || '',
        });
      });
    }
    return this._outputEmitter.event;
  }

  // =================== INTERNAL METHODS ===================

  /**
   * Setup terminal event handlers
   */
  private _setupTerminalEvents(terminal: TerminalInstance): void {
    this._processCoordinator.setupTerminalEvents(terminal, (terminalId: string, exitCode: number) => {
      // Handle CLI agent termination on process exit
      this._cliAgentService.handleTerminalRemoved(terminalId);

      // Clean up terminal and notify listeners
      this._terminals.delete(terminalId);
      this._terminalRemovedEmitter.fire(terminalId);
      this._exitEmitter.fire({ terminalId, exitCode });
      this._stateCoordinator.notifyStateUpdate();

      log(`🗑️ [TERMINAL] Terminal ${terminalId} cleaned up after exit`);
    });
  }

  /**
   * Cleanup terminal data
   */
  private _cleanupTerminalData(terminalId: string): void {
    log('🧹 [TERMINAL] === CLEANUP TERMINAL DATA START ===');
    log('🧹 [TERMINAL] Cleaning up terminal data:', terminalId);

    // Log terminal info before deletion
    const terminal = this._terminals.get(terminalId);
    if (terminal) {
      log('🧹 [TERMINAL] Deleting terminal:', {
        id: terminalId,
        name: terminal.name,
        number: terminal.number,
        exists: this._terminals.has(terminalId),
      });
    } else {
      log('⚠️ [TERMINAL] Terminal not found in map for cleanup:', terminalId);
    }

    log('🧹 [TERMINAL] Before deletion - terminals count:', this._terminals.size);
    log('🧹 [TERMINAL] Before deletion - terminal IDs:', Array.from(this._terminals.keys()));

    // Stop any pending prompt readiness guard for this terminal
    this._processCoordinator.cleanupInitialPromptGuard(terminalId);

    // Clean up process coordinator resources
    this._processCoordinator.cleanupPtyOutput(terminalId);

    // Clean up data buffers for this terminal
    this._dataBufferManager.cleanupBuffer(terminalId);

    // CLI Agent cleanup handled by service
    this._cliAgentService.handleTerminalRemoved(terminalId);

    // Remove from terminals map
    const deletionResult = this._terminals.delete(terminalId);
    log('🧹 [TERMINAL] Terminal deletion from map:', deletionResult ? 'SUCCESS' : 'FAILED');

    log('🧹 [TERMINAL] After deletion - terminals count:', this._terminals.size);
    log('🧹 [TERMINAL] After deletion - terminal IDs:', Array.from(this._terminals.keys()));

    this._terminalRemovedEmitter.fire(terminalId);

    log('🧹 [TERMINAL] Terminal data cleaned up:', terminalId);
    log('🧹 [TERMINAL] Remaining terminals:', Array.from(this._terminals.keys()));
    log(
      '🧹 [TERMINAL] Remaining terminal numbers:',
      Array.from(this._terminals.values()).map((t) => ({ id: t.id, number: t.number }))
    );

    // Force check if terminals map is actually empty and can create should return true
    if (this._terminals.size === 0) {
      log('✅ [TERMINAL] All terminals deleted - canCreate should return TRUE');
    }

    // Update active terminal after removal
    this._stateCoordinator.updateActiveTerminalAfterRemoval(terminalId);

    // Force state notification update
    log('🧹 [TERMINAL] Notifying state update after cleanup...');
    this._stateCoordinator.notifyStateUpdate();
    log('🧹 [TERMINAL] === CLEANUP TERMINAL DATA END ===');
  }

  /**
   * Dispose all resources
   */
  public dispose(): void {
    // Dispose module coordinators
    this._dataBufferManager.dispose();
    this._processCoordinator.dispose();
    this._lifecycleManager.dispose();

    // Dispose CLI Agent detection service
    this._cliAgentService.dispose();

    // Clear terminals map
    this._terminals.clear();

    // Dispose event emitters
    this._dataEmitter.dispose();
    this._exitEmitter.dispose();
    this._terminalCreatedEmitter.dispose();
    this._terminalRemovedEmitter.dispose();
    this._stateUpdateEmitter.dispose();
    this._terminalFocusEmitter.dispose();

    if (this._outputEmitter) {
      this._outputEmitter.dispose();
    }
  }
}<|MERGE_RESOLUTION|>--- conflicted
+++ resolved
@@ -12,15 +12,12 @@
   ProcessState,
   TerminalInitOptions,
 } from '../types/shared';
-<<<<<<< HEAD
-=======
 import {
   ERROR_MESSAGES,
   PERFORMANCE_CONSTANTS,
   TIMING_CONSTANTS,
 } from '../constants';
 import { TERMINAL_CONSTANTS } from '../constants/SystemConstants';
->>>>>>> 7a2d43c3
 import { ShellIntegrationService } from '../services/ShellIntegrationService';
 import { TerminalProfileService } from '../services/TerminalProfileService';
 import { terminal as log } from '../utils/logger';
@@ -32,15 +29,6 @@
 import { CliAgentDetectionService } from '../services/CliAgentDetectionService';
 import { ICliAgentDetectionService } from '../interfaces/CliAgentService';
 import { TerminalSpawner } from './TerminalSpawner';
-<<<<<<< HEAD
-
-// Import new modules
-import { TerminalDataBufferManager } from './TerminalDataBufferManager';
-import { TerminalStateCoordinator } from './TerminalStateCoordinator';
-import { TerminalIOCoordinator } from './TerminalIOCoordinator';
-import { TerminalProcessCoordinator } from './TerminalProcessCoordinator';
-import { TerminalLifecycleManager } from './TerminalLifecycleManager';
-=======
 import type { IDisposable } from '@homebridge/node-pty-prebuilt-multiarch';
 import {
   TerminalProcessManager,
@@ -51,7 +39,13 @@
   ITerminalValidationService,
 } from '../services/TerminalValidationService';
 import { CircularBufferManager } from '../utils/CircularBufferManager';
->>>>>>> 7a2d43c3
+
+// Import new modules (Issue #237 Phase 1)
+import { TerminalDataBufferManager } from './TerminalDataBufferManager';
+import { TerminalStateCoordinator } from './TerminalStateCoordinator';
+import { TerminalIOCoordinator } from './TerminalIOCoordinator';
+import { TerminalProcessCoordinator } from './TerminalProcessCoordinator';
+import { TerminalLifecycleManager } from './TerminalLifecycleManager';
 
 const ENABLE_TERMINAL_DEBUG_LOGS = process.env.SECONDARY_TERMINAL_DEBUG_LOGS === 'true';
 
@@ -64,6 +58,11 @@
  * - Delegate to TerminalDataBufferManager for output buffering
  * - Delegate to TerminalStateCoordinator for state management
  * - Delegate to TerminalIOCoordinator for input/output operations
+ *
+ * Integration with Issue #213 services:
+ * - Uses TerminalProcessManager (PTY operations)
+ * - Uses TerminalValidationService (validation and recovery)
+ * - Uses CircularBufferManager (efficient data buffering)
  *
  * Design Pattern: Facade + Coordinator
  * Benefits: Single Responsibility, Testability, Maintainability
@@ -84,21 +83,20 @@
   private readonly _profileService: TerminalProfileService;
   private readonly _cliAgentService: ICliAgentDetectionService;
   private readonly _terminalSpawner: TerminalSpawner;
-  // Terminal Process Manager (PTY operations)
+
+  // Issue #213 services - PTY operations and validation
   private readonly _processManager: ITerminalProcessManager;
-  // Terminal Validation Service (validation and recovery)
   private readonly _validationService: ITerminalValidationService;
   private readonly _debugLoggingEnabled = ENABLE_TERMINAL_DEBUG_LOGS;
 
-<<<<<<< HEAD
-  // Module coordinators
+  // Issue #237 Phase 1 - Module coordinators
   private readonly _dataBufferManager: TerminalDataBufferManager;
   private readonly _stateCoordinator: TerminalStateCoordinator;
   private readonly _ioCoordinator: TerminalIOCoordinator;
   private readonly _processCoordinator: TerminalProcessCoordinator;
   private readonly _lifecycleManager: TerminalLifecycleManager;
-=======
-  // 操作の順序保証のためのキュー
+
+  // Operation queue for atomic operations
   private operationQueue: Promise<void> = Promise.resolve();
 
   // Track terminals being killed to prevent infinite loops
@@ -114,9 +112,6 @@
   // Performance optimization: Circular Buffer Manager for efficient data buffering
   private readonly _bufferManager: CircularBufferManager;
   private readonly _initialPromptGuards = new Map<string, { dispose: () => void }>();
-
-  // CLI Agent detection moved to service - cache removed from TerminalManager
->>>>>>> 7a2d43c3
 
   // Public event accessors
   public readonly onData = this._dataEmitter.event;
@@ -148,8 +143,19 @@
 
     this._terminalSpawner = new TerminalSpawner();
 
-<<<<<<< HEAD
-    // Initialize module coordinators
+    // Initialize refactored services for issue #213
+    this._processManager = new TerminalProcessManager();
+    this._validationService = new TerminalValidationService({
+      maxTerminals: config.maxTerminals,
+    });
+
+    // Initialize Circular Buffer Manager with optimized settings
+    this._bufferManager = new CircularBufferManager({
+      flushInterval: PERFORMANCE_CONSTANTS.BUFFER_FLUSH_INTERVAL,
+      maxBufferSize: PERFORMANCE_CONSTANTS.MAX_BUFFER_SIZE,
+    });
+
+    // Initialize Issue #237 Phase 1 module coordinators
     this._dataBufferManager = new TerminalDataBufferManager(
       this._terminals,
       this._dataEmitter,
@@ -190,26 +196,6 @@
       () => this._stateCoordinator.notifyStateUpdate(),
       (terminalId: string) => this._cleanupTerminalData(terminalId)
     );
-=======
-    // Initialize refactored services for issue #213
-    this._processManager = new TerminalProcessManager();
-    this._validationService = new TerminalValidationService({
-      maxTerminals: config.maxTerminals,
-    });
-
-    // Initialize Circular Buffer Manager with optimized settings
-    this._bufferManager = new CircularBufferManager(
-      (terminalId: string, data: string) => this._handleBufferFlush(terminalId, data),
-      {
-        flushInterval: 16, // ~60fps for smooth output
-        bufferCapacity: 50,
-        maxDataSize: 1000,
-        debug: false, // Set to true for debugging
-      }
-    );
-
-    log('🚀 [TERMINAL-MANAGER] Initialized with refactored services (issue #213)');
->>>>>>> 7a2d43c3
   }
 
   /**
@@ -230,696 +216,14 @@
    * Create terminal with profile support (async version)
    */
   public async createTerminalWithProfile(profileName?: string): Promise<string> {
-<<<<<<< HEAD
     return await this._lifecycleManager.createTerminalWithProfile(profileName);
-=======
-    log('🔍 [TERMINAL] === CREATE TERMINAL WITH PROFILE CALLED ===');
-
-    const config = getTerminalConfig();
-    log(`🔍 [TERMINAL] Config loaded: maxTerminals=${config.maxTerminals}`);
-
-    // Check if we can create new terminal
-    const canCreateResult = this._terminalNumberManager.canCreate(this._terminals);
-    log('🔍 [TERMINAL] canCreate() returned:', canCreateResult);
-
-    if (!canCreateResult) {
-      log('🚨 [TERMINAL] Cannot create terminal: all slots used');
-      showWarningMessage(
-        'Maximum number of terminals reached. Please close some terminals before creating new ones.'
-      );
-      return '';
-    }
-
-    // Generate terminal ID and resolve profile
-    const terminalId = generateTerminalId();
-    const profileConfig = await this.resolveTerminalProfile(profileName);
-
-    const cwd = profileConfig.cwd || getWorkingDirectory();
-    log(
-      `🔍 [TERMINAL] Creating terminal with profile: ID=${terminalId}, Shell=${profileConfig.shell}, CWD=${cwd}`
-    );
-
-    try {
-      // Prepare environment variables with profile env merged
-      const env = {
-        ...process.env,
-        PWD: cwd,
-        // Add VS Code workspace information if available
-        ...(vscode.workspace.workspaceFolders &&
-          vscode.workspace.workspaceFolders.length > 0 && {
-            VSCODE_WORKSPACE: vscode.workspace.workspaceFolders[0]?.uri.fsPath || '',
-            VSCODE_PROJECT_NAME: vscode.workspace.workspaceFolders[0]?.name || '',
-          }),
-        // Merge profile environment variables
-        ...(profileConfig.env && profileConfig.env),
-      } as { [key: string]: string };
-
-      const { ptyProcess } = this._terminalSpawner.spawnTerminal({
-        terminalId,
-        shell: profileConfig.shell,
-        shellArgs: profileConfig.shellArgs || [],
-        cwd,
-        env,
-      });
-
-      // Get terminal number from manager
-      const terminalNumber = this._terminalNumberManager.findAvailableNumber(this._terminals);
-      if (!terminalNumber) {
-        throw new Error('Unable to assign terminal number');
-      }
-
-      const terminal: TerminalInstance = {
-        id: terminalId,
-        name: generateTerminalName(terminalNumber),
-        number: terminalNumber,
-        pty: ptyProcess, // 互換性のため
-        ptyProcess, // 新しい参照名
-        cwd,
-        isActive: false,
-        createdAt: new Date(),
-      };
-
-      // Store terminal and set it as active
-      this._terminals.set(terminalId, terminal);
-      this._activeTerminalManager.setActive(terminalId);
-
-      // CLI Agent detection will be handled by the service automatically
-
-      // Set up terminal event handlers
-      this._setupTerminalEvents(terminal);
-
-      log(`✅ [TERMINAL] Terminal created successfully: ${terminalId} (${terminal.name})`);
-      this._terminalCreatedEmitter.fire(terminal);
-      this._notifyStateUpdate();
-
-      // 🎯 TIMING FIX: Shell initialization moved to _handleTerminalInitializationComplete
-      // This ensures WebView terminal is fully ready before shell initialization
-
-      return terminalId;
-    } catch (error) {
-      log(`❌ [TERMINAL] Failed to create terminal with profile: ${error}`);
-      showErrorMessage(`Failed to create terminal: ${error}`);
-      return '';
-    }
-  }
-
-  /**
-   * Validate terminal creation constraints
-   * @returns Validation result with config if successful
-   * @private
-   */
-  private validateTerminalCreation(): { canCreate: boolean; config: ReturnType<typeof getTerminalConfig> } {
-    log('🔍 [TERMINAL] === CREATE TERMINAL CALLED ===');
-
-    const config = getTerminalConfig();
-    log(`🔍 [TERMINAL] Config loaded: maxTerminals=${config.maxTerminals}`);
-    log(`🔍 [TERMINAL] Current terminals count: ${this._terminals.size}`);
-
-    // Debug terminal state before validation
-    this.debugLog('🔍 [TERMINAL] Current terminals in map:', this._terminals.size);
-    for (const [id, terminal] of this._terminals.entries()) {
-      this.debugLog(`🔍 [TERMINAL] Map entry: ${id} -> ${terminal.name} (number: ${terminal.number})`);
-    }
-
-    // Check if terminal creation is allowed
-    const canCreateResult = this._terminalNumberManager.canCreate(this._terminals);
-    log('🔍 [TERMINAL] canCreate() returned:', canCreateResult);
-
-    if (!canCreateResult) {
-      log('🚨 [TERMINAL] Cannot create terminal: all slots used');
-
-      // Critical bug check: empty map but cannot create
-      if (this._terminals.size === 0) {
-        log('🚨 [TERMINAL] CRITICAL BUG: No terminals exist but canCreate returned FALSE!');
-        // Allow creation to proceed
-      } else {
-        showWarningMessage(`${ERROR_MESSAGES.MAX_TERMINALS_REACHED} (${config.maxTerminals})`);
-        return { canCreate: false, config };
-      }
-    }
-
-    return { canCreate: true, config };
-  }
-
-  /**
-   * Resolve terminal configuration including ID, number, shell, and cwd
-   * @returns Configuration object for terminal creation
-   * @private
-   */
-  private resolveTerminalConfiguration(): {
-    terminalId: string;
-    terminalNumber: number;
-    shell: string;
-    shellArgs: string[];
-    cwd: string;
-  } {
-    log('🔍 [TERMINAL] Resolving terminal configuration...');
-
-    const config = getTerminalConfig();
-    const terminalNumber = this._terminalNumberManager.findAvailableNumber(this._terminals);
-    log(`🔍 [TERMINAL] Found available terminal number: ${terminalNumber}`);
-
-    const terminalId = generateTerminalId();
-    log(`🔍 [TERMINAL] Generated terminal ID: ${terminalId}`);
-
-    const shell = getShellForPlatform();
-    const shellArgs = config.shellArgs;
-    const cwd = getWorkingDirectory();
-
-    log(
-      `🔍 [TERMINAL] Configuration resolved: ID=${terminalId}, Shell=${shell}, CWD=${cwd}`
-    );
-
-    return { terminalId, terminalNumber, shell, shellArgs, cwd };
-  }
-
-  /**
-   * Prepare environment variables for terminal process
-   * @param cwd Working directory for the terminal
-   * @returns Environment variables object
-   * @private
-   */
-  private prepareEnvironmentVariables(cwd: string): Record<string, string> {
-    const env = {
-      ...process.env,
-      PWD: cwd,
-      // Add VS Code workspace information if available
-      ...(vscode.workspace.workspaceFolders &&
-        vscode.workspace.workspaceFolders.length > 0 && {
-          VSCODE_WORKSPACE: vscode.workspace.workspaceFolders[0]?.uri.fsPath || '',
-          VSCODE_PROJECT_NAME: vscode.workspace.workspaceFolders[0]?.name || '',
-        }),
-    } as Record<string, string>;
-
-    // Debug log environment variables if debugging is enabled
-    if (this._debugLoggingEnabled) {
-      const espidxRelatedEnvs = Object.keys(env).filter(
-        (key) =>
-          key.includes('ESP') || key.includes('IDF') || key.includes('PYTHON') || key === 'PATH'
-      );
-      espidxRelatedEnvs.forEach((key) => {
-        const value = env[key];
-        if (value && value.length > 100) {
-          this.debugLog(
-            `🔍 [ENV-DEBUG] ${key}=${value.substring(0, 100)}... (truncated ${value.length} chars)`
-          );
-        } else {
-          this.debugLog(`🔍 [ENV-DEBUG] ${key}=${value}`);
-        }
-      });
-    }
-
-    return env;
-  }
-
-  /**
-   * Spawn terminal process using configured parameters
-   * @param params Process spawn parameters
-   * @returns PTY process instance
-   * @private
-   */
-  private spawnTerminalProcess(params: {
-    terminalId: string;
-    shell: string;
-    shellArgs: string[];
-    cwd: string;
-    env: Record<string, string>;
-  }): any {
-    log(
-      `🔍 [TERMINAL] Spawning process: Shell=${params.shell}, Args=${JSON.stringify(params.shellArgs)}`
-    );
-
-    const { ptyProcess } = this._terminalSpawner.spawnTerminal(params);
-
-    log(`✅ [TERMINAL] Process spawned successfully for ${params.terminalId}`);
-    return ptyProcess;
-  }
-
-  /**
-   * Create terminal instance object and register it
-   * @param params Terminal instance parameters
-   * @returns Created terminal instance
-   * @private
-   */
-  private createTerminalInstance(params: {
-    terminalId: string;
-    terminalNumber: number;
-    cwd: string;
-    ptyProcess: any;
-  }): TerminalInstance {
-    const terminal: TerminalInstance = {
-      id: params.terminalId,
-      pty: params.ptyProcess,
-      ptyProcess: params.ptyProcess,
-      name: generateTerminalName(params.terminalNumber),
-      number: params.terminalNumber,
-      cwd: params.cwd,
-      isActive: true,
-      createdAt: new Date(),
-    };
-
-    // Set all other terminals as inactive and register new terminal
-    this._deactivateAllTerminals();
-    this._terminals.set(params.terminalId, terminal);
-    this._activeTerminalManager.setActive(params.terminalId);
-
-    log(`✅ [TERMINAL] Terminal instance created: ${terminal.name} (${params.terminalId})`);
-    return terminal;
-  }
-
-  /**
-   * Register event handlers for terminal process
-   * @param terminalId Terminal identifier
-   * @param ptyProcess PTY process instance
-   * @private
-   */
-  private registerTerminalEvents(terminalId: string, ptyProcess: any): void {
-    log(`🔍 [TERMINAL] Registering event handlers for ${terminalId}`);
-
-    // Register PTY exit handler
-    ptyProcess.onExit((event: number | { exitCode: number; signal?: number }) => {
-      const exitCode = typeof event === 'number' ? event : event.exitCode;
-      log('🚪 [PTY-EXIT] Terminal exited:', terminalId, 'ExitCode:', exitCode);
-
-      this._cliAgentService.handleTerminalRemoved(terminalId);
-      this._exitEmitter.fire({ terminalId, exitCode });
-      this._removeTerminal(terminalId);
-    });
-
-    // Verify PTY write capability
-    if (ptyProcess && typeof ptyProcess.write === 'function') {
-      log(`✅ [TERMINAL] PTY write capability verified for ${terminalId}`);
-    } else {
-      log(`❌ [TERMINAL] PTY write method not available for ${terminalId}`);
-    }
-
-    log(`✅ [TERMINAL] Event handlers registered for ${terminalId}`);
-  }
-
-  public createTerminal(): string {
-    try {
-      // 1. Validate terminal creation
-      const validation = this.validateTerminalCreation();
-      if (!validation.canCreate) {
-        return this._activeTerminalManager.getActive() || '';
-      }
-
-      // 2. Resolve terminal configuration
-      const config = this.resolveTerminalConfiguration();
-
-      // 3. Prepare environment variables
-      const env = this.prepareEnvironmentVariables(config.cwd);
-
-      // 4. Spawn terminal process
-      const ptyProcess = this.spawnTerminalProcess({
-        terminalId: config.terminalId,
-        shell: config.shell,
-        shellArgs: config.shellArgs,
-        cwd: config.cwd,
-        env,
-      });
-
-      // 5. Create terminal instance
-      const terminal = this.createTerminalInstance({
-        terminalId: config.terminalId,
-        terminalNumber: config.terminalNumber,
-        cwd: config.cwd,
-        ptyProcess,
-      });
-
-      // 6. Register terminal events
-      this.registerTerminalEvents(config.terminalId, ptyProcess);
-
-      // Fire terminal created event
-      this._terminalCreatedEmitter.fire(terminal);
-
-      // Notify state update
-      log('🔍 [TERMINAL] Notifying state update...');
-      this._notifyStateUpdate();
-
-      log(`🔍 [TERMINAL] === CREATE TERMINAL FINISHED: ${config.terminalId} ===`);
-      return config.terminalId;
-    } catch (error) {
-      log(
-        `❌ [TERMINAL] Error creating terminal: ${error instanceof Error ? error.message : String(error)}`
-      );
-      showErrorMessage(
-        ERROR_MESSAGES.TERMINAL_CREATION_FAILED,
-        error instanceof Error ? error.message : String(error)
-      );
-      throw error;
-    }
-  }
-
-  /**
-   * Initialize shell for a terminal after PTY creation
-   * 🎯 HANDSHAKE PROTOCOL: Prevents duplicate initialization that causes multiple prompts
-   * @param options Terminal initialization options (Parameter Object Pattern)
-   */
-  public initializeShellForTerminal(options: TerminalInitOptions): void {
-    const { terminalId, ptyProcess, safeMode } = options;
-
-    try {
-      // 🎯 HANDSHAKE PROTOCOL: Guard against duplicate initialization
-      if (this._shellInitialized.has(terminalId)) {
-        log(`⏭️ [TERMINAL] Shell already initialized for ${terminalId}, skipping duplicate init`);
-        return;
-      }
-
-      // Mark as initialized BEFORE starting async operations to prevent race conditions
-      this._shellInitialized.add(terminalId);
-
-      // Inject shell integration if service is available (async)
-      if (this._shellIntegrationService && !safeMode) {
-        // Skip shell integration in safe mode to avoid conflicts
-        log(`🔧 [TERMINAL] Injecting shell integration for: ${terminalId}`);
-        const terminal = this._terminals.get(terminalId);
-        if (terminal) {
-          const shellPath = (terminal.ptyProcess as any)?.spawnfile || '/bin/bash';
-          // Fire and forget - permission prompt will handle async flow
-          void this._shellIntegrationService
-            .injectShellIntegration(terminalId, shellPath, ptyProcess)
-            .catch((error) => {
-              log(`⚠️ [TERMINAL] Shell integration injection error: ${error}`);
-            });
-        }
-      } else if (safeMode) {
-        log(`🛡️ [TERMINAL] Skipping shell integration in safe mode for: ${terminalId}`);
-      }
-
-      // 🎯 FIX: Skip prompt initialization in safe mode (session restore)
-      // Safe mode is used during session restore where prompt is already in scrollback
-      if (!safeMode) {
-        // Kick off deterministic prompt readiness guard
-        this._ensureInitialPrompt(terminalId, ptyProcess);
-      }
-    } catch (error) {
-      log(`⚠️ [TERMINAL] Post-creation initialization error for ${terminalId}:`, error);
-    }
->>>>>>> 7a2d43c3
   }
 
   /**
    * Create terminal (synchronous version without profile)
    */
-<<<<<<< HEAD
   public createTerminal(): string {
     return this._lifecycleManager.createTerminal();
-=======
-  public startPtyOutput(terminalId: string): void {
-    // Guard against duplicate start
-    if (this._ptyOutputStarted.has(terminalId)) {
-      log(`⏭️ [TERMINAL] PTY output already started for ${terminalId}, skipping`);
-      return;
-    }
-
-    const terminal = this._terminals.get(terminalId);
-    if (!terminal || !terminal.ptyProcess) {
-      log(`❌ [TERMINAL] Cannot start PTY output - terminal not found: ${terminalId}`);
-      return;
-    }
-
-    log(`🎯 [TERMINAL] Starting PTY output for ${terminalId} after handshake`);
-
-    // Register PTY data handler
-    const dataDisposable = terminal.ptyProcess.onData((data: string) => {
-      // Update process state to running on first data
-      if (terminal.processState === ProcessState.Launching) {
-        terminal.processState = ProcessState.Running;
-        this._notifyProcessStateChange(terminal, ProcessState.Running);
-      }
-
-      // Process shell integration sequences if service is available
-      try {
-        if (this._shellIntegrationService) {
-          this._shellIntegrationService.processTerminalData(terminalId, data);
-        }
-      } catch (error) {
-        log(`⚠️ [TERMINAL] Shell integration processing error: ${error}`);
-      }
-
-      // Buffer data for efficient output
-      this._bufferData(terminalId, data);
-    });
-
-    // Store disposable for cleanup
-    this._ptyDataDisposables.set(terminalId, dataDisposable);
-
-    // Mark as started
-    this._ptyOutputStarted.add(terminalId);
-
-    log(`✅ [TERMINAL] PTY output started successfully for ${terminalId}`);
-  }
-
-  /**
-   * ターミナルにフォーカスを移す
-   * 🚨 IMPORTANT: Focus should NOT change CLI Agent status (spec compliance)
-   */
-  public focusTerminal(terminalId: string): void {
-    const terminal = this._terminals.get(terminalId);
-    if (!terminal) {
-      log('⚠️ [WARN] Terminal not found for focus:', terminalId);
-      return;
-    }
-
-    // 🚨 CRITICAL: フォーカス変更はCLI Agent状態に影響しない（仕様書準拠）
-    // Only fire focus event, do not change CLI Agent status
-    this._terminalFocusEmitter.fire(terminalId);
-    log(`🎯 [TERMINAL] Focused: ${terminal.name} (NO status change - spec compliant)`);
-  }
-
-  public sendInput(data: string, terminalId?: string): void {
-    // ✅ CRITICAL FIX: Robust terminal ID resolution with complete validation
-    let resolvedTerminalId: string;
-
-    if (terminalId) {
-      // Use provided terminal ID, but validate it exists and is active
-      if (!this._terminals.has(terminalId)) {
-        log(`🚨 [TERMINAL] Provided terminal ID does not exist: ${terminalId}`);
-        this.debugLog('🔍 [TERMINAL] Available terminals:', Array.from(this._terminals.keys()));
-
-        // Fallback to active terminal
-        const activeId = this._activeTerminalManager.getActive();
-        if (!activeId) {
-          log('🚨 [TERMINAL] No active terminal available as fallback');
-          return;
-        }
-        resolvedTerminalId = activeId;
-        log(`⚠️ [TERMINAL] Using active terminal as fallback: ${resolvedTerminalId}`);
-      } else {
-        resolvedTerminalId = terminalId;
-      }
-    } else {
-      // Get currently active terminal
-      const activeId = this._activeTerminalManager.getActive();
-      if (!activeId) {
-        log('🚨 [TERMINAL] No active terminal ID available');
-        this.debugLog('🔍 [TERMINAL] Available terminals:', Array.from(this._terminals.keys()));
-        return;
-      }
-
-      // Validate the active terminal still exists
-      if (!this._terminals.has(activeId)) {
-        log(`🚨 [TERMINAL] Active terminal ID ${activeId} no longer exists`);
-
-        // Emergency: Find first available terminal
-        const availableTerminals = Array.from(this._terminals.keys());
-        if (availableTerminals.length === 0) {
-          log('🚨 [TERMINAL] No terminals available at all');
-          return;
-        }
-
-        const emergencyTerminal = availableTerminals[0];
-        if (!emergencyTerminal) {
-          log('🚨 [TERMINAL] Emergency terminal is undefined');
-          return;
-        }
-        this._activeTerminalManager.setActive(emergencyTerminal);
-        resolvedTerminalId = emergencyTerminal;
-        log(
-          `⚠️ [TERMINAL] Emergency fallback to first available terminal: ${resolvedTerminalId}`
-        );
-      } else {
-        resolvedTerminalId = activeId;
-      }
-    }
-
-    // ✅ FINAL VALIDATION: Ensure terminal exists and get instance
-    const terminal = this._terminals.get(resolvedTerminalId);
-    if (!terminal) {
-      log(`🚨 [TERMINAL] Terminal resolution failed for ID: ${resolvedTerminalId}`);
-      return;
-    }
-
-    this.debugLog(
-      `⌨️ [TERMINAL] Sending input to ${terminal.name} (${resolvedTerminalId}): ${data.length} chars`
-    );
-
-    try {
-      // CLI Agent コマンドを検出
-      this._cliAgentService.detectFromInput(resolvedTerminalId, data);
-
-      // ✅ ENHANCED: Robust PTY writing with comprehensive validation
-      const result = this._writeToPtyWithValidation(terminal, data);
-      if (!result.success) {
-        log(`🚨 [TERMINAL] PTY write failed for ${terminal.name}: ${result.error}`);
-
-        // Attempt recovery with alternative PTY instance
-        this.debugLog(`🔄 [TERMINAL] Attempting PTY recovery for ${terminal.name}...`);
-        const recovered = this._attemptPtyRecovery(terminal, data);
-        if (!recovered) {
-          throw new Error(result.error || 'PTY write failed and recovery unsuccessful');
-        }
-        this.debugLog(`✅ [TERMINAL] PTY recovery successful for ${terminal.name}`);
-      } else {
-        this.debugLog(`✅ [TERMINAL] Input sent successfully to ${terminal.name}`);
-      }
-    } catch (error) {
-      const errorMessage = error instanceof Error ? error.message : String(error);
-      log(
-        `❌ [TERMINAL] Critical error sending input to ${terminal.name}:`,
-        errorMessage
-      );
-
-      // Enhanced error logging with complete terminal state
-      log('❌ [TERMINAL] Terminal state at failure:', {
-        id: terminal.id,
-        name: terminal.name,
-        number: terminal.number,
-        isActive: terminal.isActive,
-        hasPty: !!terminal.pty,
-        hasPtyProcess: !!terminal.ptyProcess,
-        ptyType: terminal.pty ? typeof terminal.pty : 'undefined',
-        ptyProcessType: terminal.ptyProcess ? typeof terminal.ptyProcess : 'undefined',
-        ptyWritable: terminal.pty ? typeof terminal.pty.write : 'no pty',
-        ptyProcessWritable:
-          terminal.ptyProcess &&
-          typeof terminal.ptyProcess === 'object' &&
-          'write' in terminal.ptyProcess
-            ? typeof (terminal.ptyProcess as any).write
-            : 'no ptyProcess',
-        createdAt: terminal.createdAt,
-        cwd: terminal.cwd,
-      });
-
-      showErrorMessage(`Terminal input failed for ${terminal.name}: ${errorMessage}`, error instanceof Error ? error.message : String(error));
-    }
-  }
-
-  public resize(cols: number, rows: number, terminalId?: string): void {
-    const id = terminalId || this._activeTerminalManager.getActive();
-    if (!id) {
-      log('⚠️ [WARN] No terminal ID provided and no active terminal for resize');
-      return;
-    }
-
-    const terminal = this._terminals.get(id);
-    if (!terminal) {
-      log('⚠️ [WARN] Terminal not found for resize:', id);
-      return;
-    }
-
-    try {
-      // Enhanced PTY resize with validation
-      const result = this._resizePtyWithValidation(terminal, cols, rows);
-      if (!result.success) {
-        throw new Error(result.error || 'PTY resize failed');
-      }
-    } catch (error) {
-      const errorMessage = error instanceof Error ? error.message : String(error);
-      log('❌ [ERROR] Failed to resize terminal:', errorMessage);
-      log('❌ [ERROR] Resize parameters:', { cols, rows, terminalId: id });
-    }
-  }
-
-  public hasActiveTerminal(): boolean {
-    return this._activeTerminalManager.hasActive();
-  }
-
-  public getActiveTerminalId(): string | undefined {
-    return this._activeTerminalManager.getActive();
-  }
-
-  public getTerminals(): TerminalInstance[] {
-    return Array.from(this._terminals.values());
-  }
-
-  public reorderTerminals(order: string[]): void {
-    if (!Array.isArray(order) || order.length === 0) {
-      return;
-    }
-
-    const existingEntries = Array.from(this._terminals.entries());
-    const existingMap = new Map(existingEntries);
-
-    const normalizedOrder = order.filter((id) => existingMap.has(id));
-    const remaining = existingEntries
-      .map(([id]) => id)
-      .filter((id) => !normalizedOrder.includes(id));
-    const finalOrder = [...normalizedOrder, ...remaining];
-
-    if (finalOrder.length === 0) {
-      return;
-    }
-
-    this._terminals.clear();
-
-    for (const id of finalOrder) {
-      const terminal = existingMap.get(id);
-      if (terminal) {
-        this._terminals.set(id, terminal);
-      }
-    }
-
-    this._notifyStateUpdate();
-  }
-
-  /**
-   * Get a specific terminal by ID
-   */
-  public getTerminal(terminalId: string): TerminalInstance | undefined {
-    return this._terminals.get(terminalId);
-  }
-
-  public setActiveTerminal(terminalId: string): void {
-    const terminal = this._terminals.get(terminalId);
-    if (terminal) {
-      this._deactivateAllTerminals();
-      terminal.isActive = true;
-      this._activeTerminalManager.setActive(terminalId);
-    }
-  }
-
-  public updateTerminalCwd(terminalId: string, cwd: string): void {
-    const terminal = this._terminals.get(terminalId);
-    if (!terminal) {
-      return;
-    }
-
-    terminal.cwd = cwd;
-  }
-
-  public removeTerminal(terminalId: string): void {
-    this._removeTerminal(terminalId);
-  }
-
-  /**
-   * ターミナルが削除可能かチェック（統一された検証ロジック）
-   * Delegates to TerminalValidationService (issue #213 refactoring)
-   */
-  private _validateDeletion(terminalId: string): { canDelete: boolean; reason?: string } {
-    // Delegate to validation service
-    const result = this._validationService.validateDeletion(terminalId, this._terminals, false);
-    return { canDelete: result.success, reason: result.error };
-  }
-
-  /**
-   * ターミナルが削除可能かチェック（公開API、後方互換性のため維持）
-   */
-  public canRemoveTerminal(terminalId: string): { canRemove: boolean; reason?: string } {
-    const validation = this._validateDeletion(terminalId);
-    return { canRemove: validation.canDelete, reason: validation.reason };
->>>>>>> 7a2d43c3
   }
 
   /**
@@ -952,7 +256,6 @@
   /**
    * Get a specific terminal by ID
    */
-<<<<<<< HEAD
   public getTerminal(terminalId: string): TerminalInstance | undefined {
     return this._lifecycleManager.getTerminal(terminalId);
   }
@@ -962,190 +265,15 @@
    */
   public getTerminals(): TerminalInstance[] {
     return this._lifecycleManager.getTerminals();
-=======
-  public setShellIntegrationService(service: any): void {
-    this._shellIntegrationService = service;
-  }
-
-  public dispose(): void {
-    // Dispose CircularBufferManager (flushes and cleans up all buffers)
-    this._bufferManager.dispose();
-
-    // Clear kill tracking
-    this._terminalBeingKilled.clear();
-
-    // 🔧 FIX: Dispose PTY data listeners to prevent memory leaks
-    for (const disposable of this._ptyDataDisposables.values()) {
-      disposable.dispose();
-    }
-    this._ptyDataDisposables.clear();
-
-    // 🔧 FIX: Clean up initial prompt guards
-    for (const guard of this._initialPromptGuards.values()) {
-      guard.dispose();
-    }
-    this._initialPromptGuards.clear();
-
-    // Dispose CLI Agent detection service
-    this._cliAgentService.dispose();
-
-    for (const terminal of this._terminals.values()) {
-      const p = (terminal.ptyProcess || terminal.pty) as { kill?: () => void } | undefined;
-      if (p && typeof p.kill === 'function') {
-        p.kill();
-      }
-    }
-    this._terminals.clear();
-    this._dataEmitter.dispose();
-    this._exitEmitter.dispose();
-    this._terminalCreatedEmitter.dispose();
-    this._terminalRemovedEmitter.dispose();
-    this._stateUpdateEmitter.dispose();
-    this._terminalFocusEmitter.dispose();
-
-    // 🔧 FIX: Dispose output emitter if it was created
-    if (this._outputEmitter) {
-      this._outputEmitter.dispose();
-    }
-  }
-
-  // Performance optimization: Buffer data to reduce event frequency
-  private _bufferData(terminalId: string, data: string): void {
-    // ✅ CRITICAL FIX: Strict terminal ID validation to prevent cross-terminal contamination
-    if (!terminalId || typeof terminalId !== 'string') {
-      log('🚨 [TERMINAL] Invalid terminalId for data buffering:', terminalId);
-      return;
-    }
-
-    // Validate terminal exists before buffering data
-    if (!this._terminals.has(terminalId)) {
-      log(
-        `⚠️ [TERMINAL] Attempting to buffer data for non-existent terminal: ${terminalId}`
-      );
-      return;
-    }
-
-    // Delegate to CircularBufferManager for efficient buffering
-    this._bufferManager.bufferData(terminalId, data);
-  }
-
-  /**
-   * Handle buffer flush from CircularBufferManager
-   * This is called by the global timer or on immediate flush conditions
-   */
-  private _handleBufferFlush(terminalId: string, data: string): void {
-    // Double-check terminal still exists
-    if (!this._terminals.has(terminalId)) {
-      console.warn(`⚠️ [TERMINAL] Cannot flush buffer for removed terminal: ${terminalId}`);
-      return;
-    }
-
-    const terminal = this._terminals.get(terminalId);
-    if (!terminal) {
-      console.error(`🚨 [TERMINAL] Terminal disappeared during flush: ${terminalId}`);
-      return;
-    }
-
-    // Send to CLI Agent detection service with validation
-    try {
-      this._cliAgentService.detectFromOutput(terminalId, data);
-    } catch (error) {
-      console.warn(`⚠️ [TERMINAL] CLI Agent detection failed for ${terminalId}:`, error);
-    }
-
-    // ✅ EMIT DATA WITH STRICT TERMINAL ID ASSOCIATION
-    this.debugLog(
-      `📤 [TERMINAL] Flushing data for terminal ${terminal.name} (${terminalId}): ${data.length} chars`
-    );
-    this._dataEmitter.fire({
-      terminalId: terminalId, // Ensure exact ID match
-      data: data,
-      timestamp: Date.now(), // Add timestamp for debugging
-      terminalName: terminal.name, // Add terminal name for validation
-    });
-  }
-
-  private _flushAllBuffers(): void {
-    this._bufferManager.flushAll();
->>>>>>> 7a2d43c3
   }
 
   // =================== PROCESS COORDINATION (delegated) ===================
 
   /**
-<<<<<<< HEAD
    * Initialize shell for a terminal after PTY creation
    */
   public initializeShellForTerminal(terminalId: string, ptyProcess: any, safeMode: boolean): void {
     this._processCoordinator.initializeShellForTerminal(terminalId, ptyProcess, safeMode);
-=======
-   * ターミナルデータのクリーンアップのみを行う（プロセスはkillしない）
-   */
-  private _cleanupTerminalData(terminalId: string): void {
-    log('🧹 [TERMINAL] === CLEANUP TERMINAL DATA START ===');
-    log('🧹 [TERMINAL] Cleaning up terminal data:', terminalId);
-
-    // Log terminal info before deletion
-    const terminal = this._terminals.get(terminalId);
-    if (terminal) {
-      log('🧹 [TERMINAL] Deleting terminal:', {
-        id: terminalId,
-        name: terminal.name,
-        number: terminal.number,
-        exists: this._terminals.has(terminalId),
-      });
-    } else {
-      log('⚠️ [TERMINAL] Terminal not found in map for cleanup:', terminalId);
-    }
-
-    log('🧹 [TERMINAL] Before deletion - terminals count:', this._terminals.size);
-    log('🧹 [TERMINAL] Before deletion - terminal IDs:', Array.from(this._terminals.keys()));
-
-    // Stop any pending prompt readiness guard for this terminal
-    this._cleanupInitialPromptGuard(terminalId);
-
-    // 🎯 HANDSHAKE PROTOCOL: Clean up shell initialization flag
-    // This allows the terminal ID to be reused without "already initialized" errors
-    if (this._shellInitialized.has(terminalId)) {
-      this._shellInitialized.delete(terminalId);
-      log(`🧹 [TERMINAL] Cleaned up shell initialization flag for: ${terminalId}`);
-    }
-
-    // Clean up data buffers for this terminal using CircularBufferManager
-    this._bufferManager.removeTerminal(terminalId);
-
-    // CLI Agent cleanup handled by service
-    this._cliAgentService.handleTerminalRemoved(terminalId);
-
-    // Remove from terminals map
-    const deletionResult = this._terminals.delete(terminalId);
-    log('🧹 [TERMINAL] Terminal deletion from map:', deletionResult ? 'SUCCESS' : 'FAILED');
-
-    log('🧹 [TERMINAL] After deletion - terminals count:', this._terminals.size);
-    log('🧹 [TERMINAL] After deletion - terminal IDs:', Array.from(this._terminals.keys()));
-
-    this._terminalRemovedEmitter.fire(terminalId);
-
-    log('🧹 [TERMINAL] Terminal data cleaned up:', terminalId);
-    log('🧹 [TERMINAL] Remaining terminals:', Array.from(this._terminals.keys()));
-    log(
-      '🧹 [TERMINAL] Remaining terminal numbers:',
-      Array.from(this._terminals.values()).map((t) => ({ id: t.id, number: t.number }))
-    );
-
-    // Force check if terminals map is actually empty and can create should return true
-    if (this._terminals.size === 0) {
-      log('✅ [TERMINAL] All terminals deleted - canCreate should return TRUE');
-    }
-
-    // アクティブターミナルだった場合、別のターミナルをアクティブにする
-    this._updateActiveTerminalAfterRemoval(terminalId);
-
-    // Force state notification update
-    log('🧹 [TERMINAL] Notifying state update after cleanup...');
-    this._notifyStateUpdate();
-    log('🧹 [TERMINAL] === CLEANUP TERMINAL DATA END ===');
->>>>>>> 7a2d43c3
   }
 
   /**
@@ -1430,7 +558,6 @@
   // =================== PROFILE MANAGEMENT ===================
 
   /**
-<<<<<<< HEAD
    * Get available terminal profiles
    */
   public async getAvailableProfiles(): Promise<
@@ -1444,66 +571,15 @@
    */
   public getDefaultProfile(): string | null {
     return this._lifecycleManager.getDefaultProfile();
-=======
-   * Write to PTY with validation and error handling
-   * Delegates to TerminalProcessManager (issue #213 refactoring)
-   */
-  private _writeToPtyWithValidation(
-    terminal: TerminalInstance,
-    data: string
-  ): { success: boolean; error?: string } {
-    // Delegate to process manager
-    const result = this._processManager.writeToPty(terminal, data);
-
-    // Handle PTY not ready case with retry
-    if (!result.success && result.error === 'PTY not ready') {
-      // Queue the input and try again after a short delay
-      setTimeout(() => {
-        const updatedTerminal = this._terminals.get(terminal.id);
-        if (updatedTerminal) {
-          this._processManager.retryWrite(updatedTerminal, data).catch((error) => {
-            log(`❌ [PTY-RETRY] Retry failed for terminal ${terminal.id}: ${error}`);
-          });
-        }
-      }, 500);
-
-      return { success: true }; // Return success to avoid error display while waiting
-    }
-
-    return result;
-  }
-
-  /**
-   * Attempt to recover from PTY write failure
-   * Delegates to TerminalProcessManager (issue #213 refactoring)
-   */
-  private _attemptPtyRecovery(terminal: TerminalInstance, _data: string): boolean {
-    // Delegate to process manager
-    const result = this._processManager.attemptRecovery(terminal);
-    return result.success;
->>>>>>> 7a2d43c3
   }
 
   // =================== SERVICE MANAGEMENT ===================
 
   /**
-<<<<<<< HEAD
    * Set shell integration service after construction
    */
   public setShellIntegrationService(service: any): void {
     this._shellIntegrationService = service;
-=======
-   * Resize PTY with validation and error handling
-   * Delegates to TerminalProcessManager (issue #213 refactoring)
-   */
-  private _resizePtyWithValidation(
-    terminal: TerminalInstance,
-    cols: number,
-    rows: number
-  ): { success: boolean; error?: string } {
-    // Delegate to process manager
-    return this._processManager.resizePty(terminal, cols, rows);
->>>>>>> 7a2d43c3
   }
 
   /**
