/* eslint-disable */
// @ts-nocheck

import { expect } from 'chai';
import * as sinon from 'sinon';
import { JSDOM } from 'jsdom';
import { ErrorHandler } from '../../../../webview/utils/ErrorHandler';

// Mock VS Code API
const mockVscode = {
  workspace: {
    getConfiguration: sinon.stub(),
  },
  window: {
    showErrorMessage: sinon.stub(),
    showWarningMessage: sinon.stub(),
    showInformationMessage: sinon.stub(),
  },
  ExtensionContext: sinon.stub(),
  ViewColumn: { One: 1 },
  TreeDataProvider: sinon.stub(),
  EventEmitter: sinon.stub(),
  CancellationToken: sinon.stub(),
  commands: {
    registerCommand: sinon.stub(),
    executeCommand: sinon.stub(),
  },
};

// Setup test environment
function setupTestEnvironment() {
  // Mock VS Code module
  (global as any).vscode = mockVscode;

  // Mock Node.js modules
  (global as any).require = sinon.stub();
  (global as any).module = { exports: {} };
  (global as any).process = {
    platform: 'linux',
    env: {
      NODE_ENV: 'test',
    },
  };
}

describe('ErrorHandler', () => {
  let sandbox: sinon.SinonSandbox;
  let dom: JSDOM;
  let document: Document;
  let errorHandler: ErrorHandler;
  let consoleErrorStub: sinon.SinonStub;

  beforeEach(() => {
    setupTestEnvironment();

    // Mock console before JSDOM creation
    consoleErrorStub = sinon.stub();
    (global as Record<string, unknown>).console = {
      log: sinon.stub(),
      warn: sinon.stub(),
      error: consoleErrorStub,
    };

    dom = new JSDOM(`
      <!DOCTYPE html>
      <html>
        <body>
          <div id="notification-container"></div>
        </body>
      </html>
    `);
    document = dom.window.document;
    (global as any).document = document;
    (global as any).window = dom.window;

    sandbox = sinon.createSandbox();
    errorHandler = new ErrorHandler();
  });

  afterEach(() => {
    if (sandbox) {
      sandbox.restore();
    }
    if (dom) {
      dom.window.close();
    }
  });

  describe('constructor', () => {
    it('should initialize with default configuration', () => {
      expect(errorHandler).to.be.an('object');
      expect(errorHandler.maxRetries).to.equal(3);
      expect(errorHandler.enableUserNotifications).to.be.true;
    });

    it('should initialize with custom configuration', () => {
      const customHandler = new ErrorHandler({
        maxRetries: 5,
        enableUserNotifications: false,
        logLevel: 'debug',
      });

      expect(customHandler.maxRetries).to.equal(5);
      expect(customHandler.enableUserNotifications).to.be.false;
      expect(customHandler.logLevel).to.equal('debug');
    });
  });

  describe('handleError method', () => {
    it('should handle Error object', () => {
      const error = new Error('Test error message');

      errorHandler.handleError(error);

      expect(consoleErrorStub).to.have.been.calledWith('[ERROR]', 'Test error message');
    });

    it('should handle string error', () => {
      const error = 'String error message';

      errorHandler.handleError(error);

      expect(consoleErrorStub).to.have.been.calledWith('[ERROR]', 'String error message');
    });

    it('should handle object error', () => {
      const error = { message: 'Object error', code: 500 };

      errorHandler.handleError(error);

      expect(consoleErrorStub).to.have.been.called;
    });

    it('should handle context information', () => {
      const error = new Error('Test error');
      const context = { component: 'terminal', action: 'create' };

      errorHandler.handleError(error, context);

      expect(consoleErrorStub).to.have.been.calledWith('[ERROR]', 'Test error', context);
    });

    it('should show user notification when enabled', () => {
      const error = new Error('Test error');

      errorHandler.handleError(error);

      // Should create notification element
      const notifications = document.querySelectorAll('.error-notification');
      expect(notifications.length).to.be.greaterThan(0);
    });
  });

  describe('handleTerminalError method', () => {
    it('should handle terminal creation error', () => {
      const error = new Error('Terminal creation failed');

      errorHandler.handleTerminalError(error, 'create');

      expect(consoleErrorStub).to.have.been.calledWith(
        '[TERMINAL ERROR]',
        'Terminal creation failed'
      );
    });

    it('should handle terminal destruction error', () => {
      const error = new Error('Terminal destruction failed');

      errorHandler.handleTerminalError(error, 'destroy');

      expect(consoleErrorStub).to.have.been.calledWith(
        '[TERMINAL ERROR]',
        'Terminal destruction failed'
      );
    });

    it('should include action context in error message', () => {
      const error = new Error('Action failed');

      errorHandler.handleTerminalError(error, 'split');

      expect(consoleErrorStub).to.have.been.calledWith('[TERMINAL ERROR]', 'Action failed');
    });
  });

  describe('handleWebviewError method', () => {
    it('should handle webview communication error', () => {
      const error = new Error('Webview communication failed');

      errorHandler.handleWebviewError(error, 'communication');

      expect(consoleErrorStub).to.have.been.calledWith(
        '[WEBVIEW ERROR]',
        'Webview communication failed'
      );
    });

    it('should handle webview initialization error', () => {
      const error = new Error('Webview initialization failed');

      errorHandler.handleWebviewError(error, 'initialization');

      expect(consoleErrorStub).to.have.been.calledWith(
        '[WEBVIEW ERROR]',
        'Webview initialization failed'
      );
    });

    it('should handle webview rendering error', () => {
      const error = new Error('Webview rendering failed');

      errorHandler.handleWebviewError(error, 'rendering');

      expect(consoleErrorStub).to.have.been.calledWith(
        '[WEBVIEW ERROR]',
        'Webview rendering failed'
      );
    });
  });

  describe('handleConfigurationError method', () => {
    it('should handle configuration loading error', () => {
      const error = new Error('Configuration loading failed');

      errorHandler.handleConfigurationError(error, 'load');

      expect(consoleErrorStub).to.have.been.calledWith(
        '[CONFIG ERROR]',
        'Configuration loading failed'
      );
    });

    it('should handle configuration validation error', () => {
      const error = new Error('Configuration validation failed');

      errorHandler.handleConfigurationError(error, 'validate');

      expect(consoleErrorStub).to.have.been.calledWith(
        '[CONFIG ERROR]',
        'Configuration validation failed'
      );
    });

    it('should handle configuration update error', () => {
      const error = new Error('Configuration update failed');

      errorHandler.handleConfigurationError(error, 'update');

      expect(consoleErrorStub).to.have.been.calledWith(
        '[CONFIG ERROR]',
        'Configuration update failed'
      );
    });
  });

  describe('retry mechanism', () => {
    it('should retry operation on failure', async () => {
      let attempts = 0;
      const operation = sinon.stub().callsFake(() => {
        attempts++;
        if (attempts < 3) {
          throw new Error('Operation failed');
        }
        return 'success';
      });

      const result = await errorHandler.withRetry(operation);

      expect(result).to.equal('success');
      expect(operation).to.have.been.calledThrice;
    });

    it('should respect max retries limit', async () => {
      const operation = sinon.stub().throws(new Error('Always fails'));

      try {
        await errorHandler.withRetry(operation);
      } catch (error) {
        expect(error.message).to.equal('Always fails');
      }

      expect(operation).to.have.been.calledThrice; // maxRetries = 3
    });

    it('should handle async operations', async () => {
      let attempts = 0;
      const asyncOperation = sinon.stub().callsFake(async () => {
        attempts++;
        if (attempts < 2) {
          throw new Error('Async operation failed');
        }
        return 'async success';
      });

      const result = await errorHandler.withRetry(asyncOperation);

      expect(result).to.equal('async success');
      expect(asyncOperation).to.have.been.calledTwice;
    });
  });

  describe('error classification', () => {
    it('should classify network errors', () => {
      const networkError = new Error('Network request failed');
      networkError.code = 'NETWORK_ERROR';

      const classification = errorHandler.classifyError(networkError);

      expect(classification.type).to.equal('network');
      expect(classification.severity).to.equal('high');
    });

    it('should classify permission errors', () => {
      const permissionError = new Error('Permission denied');
      permissionError.code = 'PERMISSION_DENIED';

      const classification = errorHandler.classifyError(permissionError);

      expect(classification.type).to.equal('permission');
      expect(classification.severity).to.equal('high');
    });

    it('should classify validation errors', () => {
      const validationError = new Error('Invalid input');
      validationError.code = 'VALIDATION_ERROR';

      const classification = errorHandler.classifyError(validationError);

      expect(classification.type).to.equal('validation');
      expect(classification.severity).to.equal('medium');
    });

    it('should classify unknown errors', () => {
      const unknownError = new Error('Unknown error');

      const classification = errorHandler.classifyError(unknownError);

      expect(classification.type).to.equal('unknown');
      expect(classification.severity).to.equal('medium');
    });
  });

  describe('error reporting', () => {
    it('should format error report', () => {
      const error = new Error('Test error');
      const context = { component: 'terminal', action: 'create' };

      const report = errorHandler.formatErrorReport(error, context);

      expect(report).to.include('Test error');
      expect(report).to.include('terminal');
      expect(report).to.include('create');
    });

    it('should include stack trace in detailed mode', () => {
      const error = new Error('Test error');
      error.stack = 'Error: Test error\n  at test.js:1:1';

      const report = errorHandler.formatErrorReport(error, {}, true);

      expect(report).to.include('Error: Test error');
      expect(report).to.include('at test.js:1:1');
    });

    it('should handle errors without stack trace', () => {
      const error = new Error('Test error');
<<<<<<< HEAD
      delete error.stack;
=======
      error.stack = undefined;
>>>>>>> d48c0343

      const report = errorHandler.formatErrorReport(error);

      expect(report).to.include('Test error');
      expect(report).to.not.include('undefined');
    });
  });

  describe('error recovery', () => {
    it('should provide recovery suggestions for common errors', () => {
      const error = new Error('Permission denied');
      error.code = 'PERMISSION_DENIED';

      const suggestions = errorHandler.getRecoverySuggestions(error);

      expect(suggestions).to.be.an('array');
      expect(suggestions.length).to.be.greaterThan(0);
      expect(suggestions[0]).to.include('permission');
    });

    it('should provide generic recovery suggestions for unknown errors', () => {
      const error = new Error('Unknown error');

      const suggestions = errorHandler.getRecoverySuggestions(error);

      expect(suggestions).to.be.an('array');
      expect(suggestions.length).to.be.greaterThan(0);
    });
  });

  describe('error suppression', () => {
    it('should suppress duplicate errors', () => {
      const error = new Error('Duplicate error');

      errorHandler.handleError(error);
      errorHandler.handleError(error);

      // Should only log once due to suppression
      expect(consoleErrorStub).to.have.been.calledOnce;
    });

    it('should reset suppression after timeout', (done) => {
      const error = new Error('Timeout error');

      errorHandler.handleError(error);

      setTimeout(() => {
        errorHandler.handleError(error);
        expect(consoleErrorStub).to.have.been.calledTwice;
        done();
      }, 100);
    });
  });

  describe('cleanup', () => {
    it('should cleanup resources', () => {
      errorHandler.cleanup();

      // Should clear any timers or resources
      expect(errorHandler.isCleanedUp).to.be.true;
    });

    it('should handle cleanup when already cleaned', () => {
      errorHandler.cleanup();
      errorHandler.cleanup();

      // Should not throw error
      expect(errorHandler.isCleanedUp).to.be.true;
    });
  });
});<|MERGE_RESOLUTION|>--- conflicted
+++ resolved
@@ -364,11 +364,9 @@
 
     it('should handle errors without stack trace', () => {
       const error = new Error('Test error');
-<<<<<<< HEAD
-      delete error.stack;
-=======
+
       error.stack = undefined;
->>>>>>> d48c0343
+
 
       const report = errorHandler.formatErrorReport(error);
 
