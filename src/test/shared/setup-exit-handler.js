/**
 * Mocha process exit handler setup
 * This fixes the exit code 7 issue by properly handling process cleanup
 */

// Require EventEmitter once at the top for all process method polyfills
const EventEmitter = require('events');

// CRITICAL: Preserve process.argv for Mocha v11 + Node.js v24 compatibility
// Mocha v11's run-helpers.js uses process.argv.includes() at exit
// Node.js v24 may have process.argv become undefined in certain conditions
const originalArgv = process.argv ? [...process.argv] : [];

// Create a safe argv proxy that always returns a valid array
const safeArgv = new Proxy(originalArgv, {
  get(target, prop) {
    if (prop === 'includes') {
      return (...args) => target.includes(...args);
    }
    return target[prop];
  },
});

// Ensure process.argv is always a valid array
if (!Array.isArray(process.argv)) {
  process.argv = originalArgv;
}

<<<<<<< HEAD
// Patch Mocha's run-helpers.js exitMocha function to handle undefined process objects
// This must run before any tests to catch the case where process properties become undefined
=======
// Patch Mocha's run-helpers.js exitMocha function to handle undefined process.argv
// This must run before any tests to catch the case where process.argv becomes undefined
>>>>>>> 21109efb
try {
  const runHelpers = require('mocha/lib/cli/run-helpers.js');

  // Directly patch the exitMocha function if it exists
  if (runHelpers && typeof runHelpers.exitMocha === 'function' && !runHelpers._exitMochaPatched) {
<<<<<<< HEAD
    // Replace exitMocha entirely with a safe version
    runHelpers.exitMocha = function(code) {
      // Ensure we can exit cleanly
      try {
        process.exitCode = code;
      } catch (e) {
        // Ignore
      }

      // Safe write function that handles missing streams
      const safeWrite = (stream, done) => {
        if (stream && typeof stream.write === 'function') {
          try {
            stream.write('', done);
          } catch (e) {
            done();
          }
        } else {
          done();
        }
      };

      let draining = 0;
      const done = () => {
        if (!draining--) {
          try {
            process.exit(code);
          } catch (e) {
            // If exit fails, at least log
            console.error('Failed to exit:', e.message);
          }
        }
      };

      // Try to drain stdout and stderr
      draining = 2;
      safeWrite(process.stdout, done);
      safeWrite(process.stderr, done);

      done();
    };

    runHelpers._exitMochaPatched = true;
    console.log('✅ Patched Mocha exitMocha with safe implementation');
=======
    const originalExitMocha = runHelpers.exitMocha;

    runHelpers.exitMocha = function(code) {
      // Ensure process.argv exists before calling original
      if (!process.argv || !Array.isArray(process.argv)) {
        process.argv = originalArgv;
      }
      return originalExitMocha.call(this, code);
    };

    runHelpers._exitMochaPatched = true;
    console.log('✅ Patched Mocha exitMocha to handle undefined process.argv');
>>>>>>> 21109efb
  }
} catch (e) {
  // Ignore if patching fails
  console.warn('⚠️ Failed to patch Mocha exitMocha:', e.message);
}

// Ensure process.argv has includes method and is always valid
Object.defineProperty(process, 'argv', {
  get: function() {
    return originalArgv;
  },
  set: function(value) {
    // Allow setting but maintain our reference
    if (Array.isArray(value)) {
      originalArgv.length = 0;
      originalArgv.push(...value);
    }
  },
  configurable: true,
  enumerable: true,
});

// Add missing event handler methods to process for Mocha compatibility
// Use Object.defineProperty to make these more resistant to being overwritten

const ensureProcessMethod = (name, impl) => {
  if (!process[name] || typeof process[name] !== 'function') {
    try {
      Object.defineProperty(process, name, {
        value: impl,
        writable: true,
        configurable: true,
        enumerable: false,
      });
    } catch (e) {
      // Fallback to direct assignment
      process[name] = impl;
    }
  }
};

// Ensure process.cwd exists and works (critical for many tests)
// Save reference to original cwd before any modifications
const originalCwd =
  process.cwd && typeof process.cwd === 'function' ? process.cwd.bind(process) : null;

// Always wrap process.cwd to ensure it never throws
const safeCwd = function () {
  // Try original cwd first
  if (originalCwd) {
    try {
      return originalCwd();
    } catch (e) {
      // Original cwd failed, fall through to default
    }
  }
  return '/test';
};

// Force replace process.cwd with safe version
try {
  Object.defineProperty(process, 'cwd', {
    value: safeCwd,
    writable: true,
    configurable: true,
    enumerable: false,
  });
} catch (e) {
  // Fallback to direct assignment
  process.cwd = safeCwd;
}

// Save original EventEmitter methods for removeListener
const originalRemoveListener =
  process.removeListener && typeof process.removeListener === 'function'
    ? process.removeListener.bind(process)
    : EventEmitter.prototype.removeListener.bind(process);

ensureProcessMethod('removeListener', function (...args) {
  try {
    return originalRemoveListener.call(this, ...args);
  } catch (e) {
    console.warn('process.removeListener failed:', e.message);
    return this;
  }
});

ensureProcessMethod('removeAllListeners', function (event) {
  if (event && this.listeners) {
    const listeners = this.listeners(event);
    listeners.forEach((listener) => {
      try {
        originalRemoveListener.call(this, event, listener);
      } catch (e) {
        // Ignore errors during cleanup
      }
    });
  }
  return this;
});

ensureProcessMethod('off', function (...args) {
  try {
    return originalRemoveListener.call(this, ...args);
  } catch (e) {
    console.warn('process.off failed:', e.message);
    return this;
  }
});

ensureProcessMethod('listenerCount', function (eventName) {
  // If the native implementation exists in EventEmitter.prototype, use it
  if (this.listeners && typeof this.listeners === 'function') {
    try {
      const listeners = this.listeners(eventName);
      return Array.isArray(listeners) ? listeners.length : 0;
    } catch (e) {
      return 0;
    }
  }
  return 0;
});

// Ensure process.emit exists (required by signal-exit in nyc)
// Save reference to original emit before any modifications
const originalEmit =
  process.emit && typeof process.emit === 'function'
    ? process.emit.bind(process)
    : EventEmitter.prototype.emit.bind(process);

// Track recursive emit calls to prevent infinite loops
let emitDepth = 0;
const MAX_EMIT_DEPTH = 10;

// Force override process.emit to prevent infinite loops
const safeEmit = function (eventName, ...args) {
  // Prevent infinite recursion on unhandledRejection/uncaughtException
  if (eventName === 'unhandledRejection' || eventName === 'uncaughtException') {
    emitDepth++;
    if (emitDepth > MAX_EMIT_DEPTH) {
      emitDepth = 0;
      console.error(`⚠️  Prevented infinite ${eventName} loop`);
      return false;
    }
  }

  try {
    return originalEmit.call(this, eventName, ...args);
  } catch (e) {
    // If emit fails, log but don't crash
    console.warn(`process.emit failed for event ${eventName}:`, e.message);
    return false;
  } finally {
    if (eventName === 'unhandledRejection' || eventName === 'uncaughtException') {
      emitDepth--;
    }
  }
};

// Force replace process.emit with safe version (always override)
try {
  Object.defineProperty(process, 'emit', {
    value: safeEmit,
    writable: true,
    configurable: true,
    enumerable: false,
  });
} catch (e) {
  process.emit = safeEmit;
}

// Directly patch Mocha's Runner class to handle missing listenerCount
// Wait for next tick to ensure Mocha is loaded
setImmediate(() => {
  try {
    // Try to get the Runner class directly
    const Runner = require('mocha/lib/runner.js');

    if (Runner && Runner.prototype._addEventListener) {
      const original_addEventListener = Runner.prototype._addEventListener;

      Runner.prototype._addEventListener = function (target, eventName, listener) {
        // Ensure listenerCount exists on the target before calling original method
        if (target && (!target.listenerCount || typeof target.listenerCount !== 'function')) {
          // Use simple assignment instead of defineProperty to avoid breaking process
          target.listenerCount = function (evtName) {
            if (this.listeners && typeof this.listeners === 'function') {
              try {
                const listeners = this.listeners(evtName);
                return Array.isArray(listeners) ? listeners.length : 0;
              } catch (e) {
                return 0;
              }
            }
            return 0;
          };
        }

        return original_addEventListener.call(this, target, eventName, listener);
      };

      console.log('✅ Patched Mocha Runner._addEventListener to handle missing listenerCount');
    }

    // Patch Runner.unhandled to prevent infinite loop on uncaught exceptions
    if (Runner && Runner.prototype.unhandled) {
      const originalUnhandled = Runner.prototype.unhandled;
      let isHandlingUnhandled = false;

      Runner.prototype.unhandled = function (err) {
        // Prevent infinite recursion
        if (isHandlingUnhandled) {
          console.error('⚠️  Suppressed recursive unhandled error:', err?.message || err);
          return;
        }

        isHandlingUnhandled = true;
        try {
          return originalUnhandled.call(this, err);
        } finally {
          // Use setImmediate to reset flag after event loop tick
          setImmediate(() => {
            isHandlingUnhandled = false;
          });
        }
      };

      console.log('✅ Patched Mocha Runner.unhandled to prevent infinite loop');
    }
  } catch (e) {
    console.warn('⚠️  Failed to patch Mocha Runner:', e.message);
  }
});

// Handle unhandled promise rejections
process.on('unhandledRejection', (reason, promise) => {
  console.warn('Unhandled promise rejection:', reason);
  // Don't exit on unhandled rejection in tests
});

// Handle uncaught exceptions
process.on('uncaughtException', (error) => {
  console.error('Uncaught exception:', error);
  // Log but don't exit in test environment
});

<<<<<<< HEAD
// Ensure process.stdout and process.stderr always exist for Mocha exit handling
// DO NOT use getters - they cause issues with Mocha's exitMocha function
// Instead, directly verify the streams exist and are valid
if (!process.stdout || typeof process.stdout.write !== 'function') {
  const fallbackStdout = {
    write: (data, encoding, callback) => {
      if (typeof encoding === 'function') callback = encoding;
      if (callback) setImmediate(callback);
      return true;
    },
    fd: 1,
    on: () => fallbackStdout,
    once: () => fallbackStdout,
    emit: () => false,
    end: () => {},
  };
  try {
    Object.defineProperty(process, 'stdout', {
      value: fallbackStdout,
      writable: true,
      configurable: true,
    });
  } catch (e) {
    // Some environments don't allow redefining stdout
  }
}

if (!process.stderr || typeof process.stderr.write !== 'function') {
  const fallbackStderr = {
    write: (data, encoding, callback) => {
      if (typeof encoding === 'function') callback = encoding;
      if (callback) setImmediate(callback);
      return true;
    },
    fd: 2,
    on: () => fallbackStderr,
    once: () => fallbackStderr,
    emit: () => false,
    end: () => {},
  };
  try {
    Object.defineProperty(process, 'stderr', {
      value: fallbackStderr,
      writable: true,
      configurable: true,
    });
  } catch (e) {
    // Some environments don't allow redefining stderr
  }
}
=======
// Ensure process.stdout and process.stderr exist for Mocha exit handling
// Save original references
const originalStdout = process.stdout;
const originalStderr = process.stderr;

const createFallbackStream = (fd) => ({
  write: (data, encoding, callback) => {
    if (typeof encoding === 'function') callback = encoding;
    if (callback) setImmediate(callback);
    return true;
  },
  fd,
  on: () => {},
  once: () => {},
  emit: () => {},
  end: () => {},
});

// Define stdout and stderr as getters that always return a valid object
Object.defineProperty(process, 'stdout', {
  get: function() {
    return originalStdout || createFallbackStream(1);
  },
  set: function(value) {
    // Allow setting but maintain reference
  },
  configurable: true,
  enumerable: true,
});

Object.defineProperty(process, 'stderr', {
  get: function() {
    return originalStderr || createFallbackStream(2);
  },
  set: function(value) {
    // Allow setting but maintain reference
  },
  configurable: true,
  enumerable: true,
});
>>>>>>> 21109efb

module.exports = {};<|MERGE_RESOLUTION|>--- conflicted
+++ resolved
@@ -26,64 +26,13 @@
   process.argv = originalArgv;
 }
 
-<<<<<<< HEAD
-// Patch Mocha's run-helpers.js exitMocha function to handle undefined process objects
-// This must run before any tests to catch the case where process properties become undefined
-=======
 // Patch Mocha's run-helpers.js exitMocha function to handle undefined process.argv
 // This must run before any tests to catch the case where process.argv becomes undefined
->>>>>>> 21109efb
 try {
   const runHelpers = require('mocha/lib/cli/run-helpers.js');
 
   // Directly patch the exitMocha function if it exists
   if (runHelpers && typeof runHelpers.exitMocha === 'function' && !runHelpers._exitMochaPatched) {
-<<<<<<< HEAD
-    // Replace exitMocha entirely with a safe version
-    runHelpers.exitMocha = function(code) {
-      // Ensure we can exit cleanly
-      try {
-        process.exitCode = code;
-      } catch (e) {
-        // Ignore
-      }
-
-      // Safe write function that handles missing streams
-      const safeWrite = (stream, done) => {
-        if (stream && typeof stream.write === 'function') {
-          try {
-            stream.write('', done);
-          } catch (e) {
-            done();
-          }
-        } else {
-          done();
-        }
-      };
-
-      let draining = 0;
-      const done = () => {
-        if (!draining--) {
-          try {
-            process.exit(code);
-          } catch (e) {
-            // If exit fails, at least log
-            console.error('Failed to exit:', e.message);
-          }
-        }
-      };
-
-      // Try to drain stdout and stderr
-      draining = 2;
-      safeWrite(process.stdout, done);
-      safeWrite(process.stderr, done);
-
-      done();
-    };
-
-    runHelpers._exitMochaPatched = true;
-    console.log('✅ Patched Mocha exitMocha with safe implementation');
-=======
     const originalExitMocha = runHelpers.exitMocha;
 
     runHelpers.exitMocha = function(code) {
@@ -96,7 +45,6 @@
 
     runHelpers._exitMochaPatched = true;
     console.log('✅ Patched Mocha exitMocha to handle undefined process.argv');
->>>>>>> 21109efb
   }
 } catch (e) {
   // Ignore if patching fails
@@ -343,58 +291,6 @@
   // Log but don't exit in test environment
 });
 
-<<<<<<< HEAD
-// Ensure process.stdout and process.stderr always exist for Mocha exit handling
-// DO NOT use getters - they cause issues with Mocha's exitMocha function
-// Instead, directly verify the streams exist and are valid
-if (!process.stdout || typeof process.stdout.write !== 'function') {
-  const fallbackStdout = {
-    write: (data, encoding, callback) => {
-      if (typeof encoding === 'function') callback = encoding;
-      if (callback) setImmediate(callback);
-      return true;
-    },
-    fd: 1,
-    on: () => fallbackStdout,
-    once: () => fallbackStdout,
-    emit: () => false,
-    end: () => {},
-  };
-  try {
-    Object.defineProperty(process, 'stdout', {
-      value: fallbackStdout,
-      writable: true,
-      configurable: true,
-    });
-  } catch (e) {
-    // Some environments don't allow redefining stdout
-  }
-}
-
-if (!process.stderr || typeof process.stderr.write !== 'function') {
-  const fallbackStderr = {
-    write: (data, encoding, callback) => {
-      if (typeof encoding === 'function') callback = encoding;
-      if (callback) setImmediate(callback);
-      return true;
-    },
-    fd: 2,
-    on: () => fallbackStderr,
-    once: () => fallbackStderr,
-    emit: () => false,
-    end: () => {},
-  };
-  try {
-    Object.defineProperty(process, 'stderr', {
-      value: fallbackStderr,
-      writable: true,
-      configurable: true,
-    });
-  } catch (e) {
-    // Some environments don't allow redefining stderr
-  }
-}
-=======
 // Ensure process.stdout and process.stderr exist for Mocha exit handling
 // Save original references
 const originalStdout = process.stdout;
@@ -435,6 +331,5 @@
   configurable: true,
   enumerable: true,
 });
->>>>>>> 21109efb
 
 module.exports = {};