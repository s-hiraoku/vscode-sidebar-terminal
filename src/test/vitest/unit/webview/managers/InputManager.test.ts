<<<<<<< HEAD

=======
>>>>>>> 35b3589c
import { describe, it, expect, beforeEach, afterEach, vi } from 'vitest';
import { JSDOM } from 'jsdom';
import { InputManager } from '../../../../../webview/managers/InputManager';

// Mock dependencies
vi.mock('../../../../../webview/managers/input/handlers/IMEHandler', () => ({
  IMEHandler: class {
    initialize = vi.fn();
    dispose = vi.fn();
    clearPendingInputEvents = vi.fn();
    isIMEComposing = vi.fn().mockReturnValue(false);
  }
}));

vi.mock('../../../../../webview/managers/input/services/InputStateManager', () => ({
  InputStateManager: class {
    dispose = vi.fn();
    updateAltClickState = vi.fn();
    getStateSection = vi.fn().mockReturnValue({ isActive: false });
  }
}));

vi.mock('../../../../../webview/managers/input/services/InputEventService', () => ({
  InputEventService: class {
    dispose = vi.fn();
  }
}));

vi.mock('../../../../../webview/managers/input/services/KeybindingService', () => ({
  KeybindingService: class {
    updateSettings = vi.fn();
    shouldSkipShell = vi.fn().mockReturnValue(false);
    resolveKeybinding = vi.fn().mockReturnValue(null);
  }
}));

vi.mock('../../../../../webview/managers/input/services/TerminalOperationsService', () => ({
  TerminalOperationsService: class {
    scrollTerminal = vi.fn();
    clearTerminal = vi.fn();
    deleteWordLeft = vi.fn();
    deleteWordRight = vi.fn();
    moveToLineStart = vi.fn();
    moveToLineEnd = vi.fn();
    sizeToContent = vi.fn();
  },
  ScrollDirection: {
    UP: 'up',
    DOWN: 'down'
  }
}));

// Mock logger
vi.mock('../../../../../utils/logger', () => ({
  webview: vi.fn(),
}));

describe('InputManager', () => {
<<<<<<< HEAD
  let manager: InputManager;
  let mockCoordinator: IManagerCoordinator;
=======
  let dom: JSDOM;
  let manager: InputManager;
  let mockCoordinator: any;
  let mockTerminal: any;
>>>>>>> 35b3589c

  beforeEach(() => {
    // Setup DOM environment
    dom = new JSDOM('<!DOCTYPE html><html><body><div id="container"></div></body></html>', {
      url: 'http://localhost',
      pretendToBeVisual: true
    });
    vi.stubGlobal('window', dom.window);
    vi.stubGlobal('document', dom.window.document);
    vi.stubGlobal('navigator', dom.window.navigator);
    vi.stubGlobal('performance', dom.window.performance);

    vi.useFakeTimers();
<<<<<<< HEAD
    mockCoordinator = {
      getActiveTerminalId: vi.fn().mockReturnValue('t1'),
      postMessageToExtension: vi.fn(),
      getTerminalInstance: vi.fn(),
      getMessageManager: vi.fn(),
    } as any;

    // Reset document
    document.body.innerHTML = '';

=======

    // Mock terminal
    mockTerminal = {
      write: vi.fn(),
      focus: vi.fn(),
      clear: vi.fn(),
      hasSelection: vi.fn().mockReturnValue(false),
      getSelection: vi.fn().mockReturnValue(''),
      clearSelection: vi.fn(),
      onKey: vi.fn().mockReturnValue({ dispose: vi.fn() }),
    };

    // Mock coordinator
    mockCoordinator = {
      getActiveTerminalId: vi.fn().mockReturnValue('terminal-1'),
      getTerminalInstance: vi.fn().mockReturnValue({
        terminal: mockTerminal,
        id: 'terminal-1',
        searchAddon: { findNext: vi.fn(), findPrevious: vi.fn() }
      }),
      postMessageToExtension: vi.fn().mockResolvedValue(undefined),
      getMessageManager: vi.fn().mockReturnValue({
        sendInput: vi.fn()
      })
    };

>>>>>>> 35b3589c
    manager = new InputManager(mockCoordinator);
  });

  afterEach(() => {
    manager.dispose();
<<<<<<< HEAD
    vi.clearAllMocks();
=======
>>>>>>> 35b3589c
    vi.useRealTimers();
    vi.restoreAllMocks();
    vi.unstubAllGlobals();
    dom.window.close();
  });

  describe('Initialization', () => {
<<<<<<< HEAD
    it('should initialize successfully', () => {
      manager.initialize();
      // Should verify successful initialization via mocks if needed
      expect(manager).toBeDefined();
    });
  });

  describe('Alt+Click Feedback', () => {
    it('should register alt key listeners', () => {
      // We can spy on addEventListener or check if our registry registered them
      const spy = vi.spyOn(document, 'addEventListener');
      manager.setupAltKeyVisualFeedback();
      expect(spy).toHaveBeenCalledWith('keydown', expect.any(Function), undefined);
      expect(spy).toHaveBeenCalledWith('keyup', expect.any(Function), undefined);
    });

    it('should update cursor styles when alt is pressed', () => {
        // Setup DOM
        const terminal = document.createElement('div');
        terminal.className = 'xterm';
        const container = document.createElement('div');
        container.className = 'terminal-container';
        container.appendChild(terminal);
        document.body.appendChild(container);

        manager.setupAltKeyVisualFeedback();
        
        // Simulate Alt press
        const keydown = new KeyboardEvent('keydown', { altKey: true });
        document.dispatchEvent(keydown);
        
        // By default disabled, so cursor should be empty or default
        expect(terminal.style.cursor).toBe('');

        // Enable setting
        manager.updateAltClickSettings({ altClickMovesCursor: true, multiCursorModifier: 'alt' });
        
        // Press Alt again
        document.dispatchEvent(keydown);
        expect(terminal.style.cursor).toBe('default');

        // Release Alt
        const keyup = new KeyboardEvent('keyup', { altKey: false });
        document.dispatchEvent(keyup);
        expect(terminal.style.cursor).toBe('');
    });
  });

  describe('Keyboard Shortcuts', () => {
    it('should setup global keyboard listener', () => {
        const spy = vi.spyOn(document, 'addEventListener');
        // This is called internally by initialize, but we can call it manually if needed for specific test
        // manager.initialize() calls setupGlobalKeyboardListener
        manager.initialize();
        // Check for 'global-keyboard' listener (our internal name) or just keydown
        expect(spy).toHaveBeenCalledWith('keydown', expect.any(Function), true);
    });
  });

  describe('Special Keys', () => {
    it('should handle Ctrl+C interrupt', () => {
        const event = new KeyboardEvent('keydown', { key: 'c', ctrlKey: true });
        vi.spyOn(event, 'preventDefault');
        vi.spyOn(event, 'stopPropagation');

        const result = manager.handleSpecialKeys(event, 't1', mockCoordinator);
        
        expect(result).toBe(true);
        expect(mockCoordinator.postMessageToExtension).toHaveBeenCalledWith(expect.objectContaining({
            command: 'terminalInteraction',
            type: 'interrupt',
            terminalId: 't1'
        }));
    });

    it('should handle Shift+Enter for multiline', () => {
        const event = new KeyboardEvent('keydown', { key: 'Enter', shiftKey: true });
        vi.spyOn(event, 'preventDefault');
        vi.spyOn(event, 'stopPropagation');

        const result = manager.handleSpecialKeys(event, 't1', mockCoordinator);
        
        expect(result).toBe(true);
        expect(event.preventDefault).toHaveBeenCalled();
        // Should send newline via queueInputData -> flushPendingInput -> postMessageToExtension
        vi.advanceTimersByTime(0);
        expect(mockCoordinator.postMessageToExtension).toHaveBeenCalledWith(expect.objectContaining({
            command: 'input',
            data: '\n'
        }));
    });
  });

  describe('Input Queuing', () => {
      it('should queue and flush input', () => {
          // Access private/protected method via 'any' or test via public interface that uses it
          // addXtermClickHandler uses queueInputData
          const terminal = {
              onKey: vi.fn(),
              textarea: {},
              onFocus: vi.fn(),
              onBlur: vi.fn(),
              focus: vi.fn()
          } as any;
          const container = document.createElement('div');
          
          manager.addXtermClickHandler(terminal, 't1', container, mockCoordinator);
          
          // Trigger onKey
          const onKeyHandler = terminal.onKey.mock.calls[0][0];
          onKeyHandler({ key: 'a', domEvent: { key: 'a' } });
          
          // Should be queued, not sent immediately
          expect(mockCoordinator.postMessageToExtension).not.toHaveBeenCalled();
          
          vi.advanceTimersByTime(0); // Flush queue
          
          expect(mockCoordinator.postMessageToExtension).toHaveBeenCalledWith(expect.objectContaining({
              command: 'input',
              data: 'a',
              terminalId: 't1'
          }));
      });

      it('should flush immediate keys directly', () => {
        const terminal = {
            onKey: vi.fn(),
            textarea: {},
            focus: vi.fn()
        } as any;
        const container = document.createElement('div');
        
        manager.addXtermClickHandler(terminal, 't1', container, mockCoordinator);
        
        const onKeyHandler = terminal.onKey.mock.calls[0][0];
        // Enter is immediate
        onKeyHandler({ key: '\r', domEvent: { key: 'Enter' } });
        
        expect(mockCoordinator.postMessageToExtension).toHaveBeenCalledWith(expect.objectContaining({
            command: 'input',
            data: '\r',
            terminalId: 't1'
        }));
      });
=======
    it('should initialize with default states', () => {
      expect(manager.isAgentInteractionMode()).toBe(false);
      expect(manager.isIMEComposing()).toBe(false);
    });
  });

  describe('Alt+Click Handling', () => {
    it('should determine if Alt+Click is enabled based on settings', () => {
      expect(manager.isVSCodeAltClickEnabled({ altClickMovesCursor: true, multiCursorModifier: 'alt' })).toBe(true);
      expect(manager.isVSCodeAltClickEnabled({ altClickMovesCursor: false })).toBe(false);
      expect(manager.isVSCodeAltClickEnabled({ altClickMovesCursor: true, multiCursorModifier: 'ctrlCmd' })).toBe(false);
    });

    it('should update state when settings change', () => {
      manager.updateAltClickSettings({ altClickMovesCursor: true, multiCursorModifier: 'alt' });
      expect(manager.getAltClickState().isVSCodeAltClickEnabled).toBe(true);
    });
  });

  describe('Input Buffering & Flushing', () => {
    it('should buffer multiple characters and flush them after a delay', async () => {
      const sendInputSpy = mockCoordinator.getMessageManager().sendInput;
      
      // Use internal method access for testing
      (manager as any).queueInputData('terminal-1', 'a', false);
      (manager as any).queueInputData('terminal-1', 'b', false);
      
      // Should not be called yet
      expect(sendInputSpy).not.toHaveBeenCalled();
      
      // Advance timers
      vi.advanceTimersByTime(10);
      
      expect(sendInputSpy).toHaveBeenCalledWith('ab', 'terminal-1');
    });

    it('should flush immediately when Enter is pressed', () => {
      const sendInputSpy = mockCoordinator.getMessageManager().sendInput;
      
      (manager as any).queueInputData('terminal-1', 'ls', false);
      (manager as any).queueInputData('terminal-1', '\r', true);
      
      expect(sendInputSpy).toHaveBeenCalledWith('ls\r', 'terminal-1');
    });
  });

  describe('Special Keys Handling', () => {
    it('should handle Ctrl+C as interrupt when no selection', () => {
      const event = new dom.window.KeyboardEvent('keydown', {
        ctrlKey: true,
        key: 'c',
        keyCode: 67
      });
      
      mockTerminal.hasSelection.mockReturnValue(false);
      
      const handled = manager.handleSpecialKeys(event, 'terminal-1', mockCoordinator);
      
      expect(handled).toBe(true);
      expect(mockCoordinator.postMessageToExtension).toHaveBeenCalledWith(expect.objectContaining({
        type: 'interrupt'
      }));
    });

    it('should handle Ctrl+C as copy when selection exists', () => {
      const event = new dom.window.KeyboardEvent('keydown', {
        ctrlKey: true,
        key: 'c',
        keyCode: 67
      });
      
      mockTerminal.hasSelection.mockReturnValue(true);
      mockTerminal.getSelection.mockReturnValue('selected text');
      
      const handled = manager.handleSpecialKeys(event, 'terminal-1', mockCoordinator);
      
      expect(handled).toBe(true);
      expect(mockCoordinator.postMessageToExtension).toHaveBeenCalledWith(expect.objectContaining({
        command: 'copyToClipboard',
        text: 'selected text'
      }));
    });

    it('should block special keys during IME composition', () => {
      // Simulate IME composition active via internal state
      (manager as any).stateManager.updateIMEState({ isActive: true });
      
      const event = new dom.window.KeyboardEvent('keydown', {
        ctrlKey: true,
        key: 'c'
      });
      
      const handled = manager.handleSpecialKeys(event, 'terminal-1', mockCoordinator);
      
      expect(handled).toBe(false); // blocked
      expect(mockCoordinator.postMessageToExtension).not.toHaveBeenCalled();
    });
  });

  describe('Keyboard Shortcut Interception', () => {
    it('should allow arrow keys to pass to shell (VS Code standard)', () => {
      const event = new dom.window.KeyboardEvent('keydown', {
        key: 'ArrowUp'
      });
      
      const intercepted = (manager as any).shouldInterceptKeyForVSCode(event, mockTerminal, mockCoordinator);
      
      expect(intercepted).toBe(false); // Pass to shell
    });

    it('should intercept Cmd+K on macOS for clear', () => {
      // Mock macOS
      vi.stubGlobal('navigator', { ...dom.window.navigator, userAgent: 'Macintosh' });
      
      const event = new dom.window.KeyboardEvent('keydown', {
        metaKey: true,
        key: 'k'
      });
      
      const intercepted = (manager as any).shouldInterceptKeyForVSCode(event, mockTerminal, mockCoordinator);
      
      expect(intercepted).toBe(true);
    });
>>>>>>> 35b3589c
  });
});<|MERGE_RESOLUTION|>--- conflicted
+++ resolved
@@ -1,7 +1,3 @@
-<<<<<<< HEAD
-
-=======
->>>>>>> 35b3589c
 import { describe, it, expect, beforeEach, afterEach, vi } from 'vitest';
 import { JSDOM } from 'jsdom';
 import { InputManager } from '../../../../../webview/managers/InputManager';
@@ -20,6 +16,7 @@
   InputStateManager: class {
     dispose = vi.fn();
     updateAltClickState = vi.fn();
+    updateIMEState = vi.fn();
     getStateSection = vi.fn().mockReturnValue({ isActive: false });
   }
 }));
@@ -60,15 +57,10 @@
 }));
 
 describe('InputManager', () => {
-<<<<<<< HEAD
-  let manager: InputManager;
-  let mockCoordinator: IManagerCoordinator;
-=======
   let dom: JSDOM;
   let manager: InputManager;
   let mockCoordinator: any;
   let mockTerminal: any;
->>>>>>> 35b3589c
 
   beforeEach(() => {
     // Setup DOM environment
@@ -82,18 +74,6 @@
     vi.stubGlobal('performance', dom.window.performance);
 
     vi.useFakeTimers();
-<<<<<<< HEAD
-    mockCoordinator = {
-      getActiveTerminalId: vi.fn().mockReturnValue('t1'),
-      postMessageToExtension: vi.fn(),
-      getTerminalInstance: vi.fn(),
-      getMessageManager: vi.fn(),
-    } as any;
-
-    // Reset document
-    document.body.innerHTML = '';
-
-=======
 
     // Mock terminal
     mockTerminal = {
@@ -104,6 +84,9 @@
       getSelection: vi.fn().mockReturnValue(''),
       clearSelection: vi.fn(),
       onKey: vi.fn().mockReturnValue({ dispose: vi.fn() }),
+      textarea: {},
+      onFocus: vi.fn(),
+      onBlur: vi.fn(),
     };
 
     // Mock coordinator
@@ -120,16 +103,12 @@
       })
     };
 
->>>>>>> 35b3589c
     manager = new InputManager(mockCoordinator);
   });
 
   afterEach(() => {
     manager.dispose();
-<<<<<<< HEAD
     vi.clearAllMocks();
-=======
->>>>>>> 35b3589c
     vi.useRealTimers();
     vi.restoreAllMocks();
     vi.unstubAllGlobals();
@@ -137,152 +116,11 @@
   });
 
   describe('Initialization', () => {
-<<<<<<< HEAD
     it('should initialize successfully', () => {
       manager.initialize();
-      // Should verify successful initialization via mocks if needed
       expect(manager).toBeDefined();
     });
-  });
-
-  describe('Alt+Click Feedback', () => {
-    it('should register alt key listeners', () => {
-      // We can spy on addEventListener or check if our registry registered them
-      const spy = vi.spyOn(document, 'addEventListener');
-      manager.setupAltKeyVisualFeedback();
-      expect(spy).toHaveBeenCalledWith('keydown', expect.any(Function), undefined);
-      expect(spy).toHaveBeenCalledWith('keyup', expect.any(Function), undefined);
-    });
-
-    it('should update cursor styles when alt is pressed', () => {
-        // Setup DOM
-        const terminal = document.createElement('div');
-        terminal.className = 'xterm';
-        const container = document.createElement('div');
-        container.className = 'terminal-container';
-        container.appendChild(terminal);
-        document.body.appendChild(container);
-
-        manager.setupAltKeyVisualFeedback();
-        
-        // Simulate Alt press
-        const keydown = new KeyboardEvent('keydown', { altKey: true });
-        document.dispatchEvent(keydown);
-        
-        // By default disabled, so cursor should be empty or default
-        expect(terminal.style.cursor).toBe('');
-
-        // Enable setting
-        manager.updateAltClickSettings({ altClickMovesCursor: true, multiCursorModifier: 'alt' });
-        
-        // Press Alt again
-        document.dispatchEvent(keydown);
-        expect(terminal.style.cursor).toBe('default');
-
-        // Release Alt
-        const keyup = new KeyboardEvent('keyup', { altKey: false });
-        document.dispatchEvent(keyup);
-        expect(terminal.style.cursor).toBe('');
-    });
-  });
-
-  describe('Keyboard Shortcuts', () => {
-    it('should setup global keyboard listener', () => {
-        const spy = vi.spyOn(document, 'addEventListener');
-        // This is called internally by initialize, but we can call it manually if needed for specific test
-        // manager.initialize() calls setupGlobalKeyboardListener
-        manager.initialize();
-        // Check for 'global-keyboard' listener (our internal name) or just keydown
-        expect(spy).toHaveBeenCalledWith('keydown', expect.any(Function), true);
-    });
-  });
-
-  describe('Special Keys', () => {
-    it('should handle Ctrl+C interrupt', () => {
-        const event = new KeyboardEvent('keydown', { key: 'c', ctrlKey: true });
-        vi.spyOn(event, 'preventDefault');
-        vi.spyOn(event, 'stopPropagation');
-
-        const result = manager.handleSpecialKeys(event, 't1', mockCoordinator);
-        
-        expect(result).toBe(true);
-        expect(mockCoordinator.postMessageToExtension).toHaveBeenCalledWith(expect.objectContaining({
-            command: 'terminalInteraction',
-            type: 'interrupt',
-            terminalId: 't1'
-        }));
-    });
-
-    it('should handle Shift+Enter for multiline', () => {
-        const event = new KeyboardEvent('keydown', { key: 'Enter', shiftKey: true });
-        vi.spyOn(event, 'preventDefault');
-        vi.spyOn(event, 'stopPropagation');
-
-        const result = manager.handleSpecialKeys(event, 't1', mockCoordinator);
-        
-        expect(result).toBe(true);
-        expect(event.preventDefault).toHaveBeenCalled();
-        // Should send newline via queueInputData -> flushPendingInput -> postMessageToExtension
-        vi.advanceTimersByTime(0);
-        expect(mockCoordinator.postMessageToExtension).toHaveBeenCalledWith(expect.objectContaining({
-            command: 'input',
-            data: '\n'
-        }));
-    });
-  });
-
-  describe('Input Queuing', () => {
-      it('should queue and flush input', () => {
-          // Access private/protected method via 'any' or test via public interface that uses it
-          // addXtermClickHandler uses queueInputData
-          const terminal = {
-              onKey: vi.fn(),
-              textarea: {},
-              onFocus: vi.fn(),
-              onBlur: vi.fn(),
-              focus: vi.fn()
-          } as any;
-          const container = document.createElement('div');
-          
-          manager.addXtermClickHandler(terminal, 't1', container, mockCoordinator);
-          
-          // Trigger onKey
-          const onKeyHandler = terminal.onKey.mock.calls[0][0];
-          onKeyHandler({ key: 'a', domEvent: { key: 'a' } });
-          
-          // Should be queued, not sent immediately
-          expect(mockCoordinator.postMessageToExtension).not.toHaveBeenCalled();
-          
-          vi.advanceTimersByTime(0); // Flush queue
-          
-          expect(mockCoordinator.postMessageToExtension).toHaveBeenCalledWith(expect.objectContaining({
-              command: 'input',
-              data: 'a',
-              terminalId: 't1'
-          }));
-      });
-
-      it('should flush immediate keys directly', () => {
-        const terminal = {
-            onKey: vi.fn(),
-            textarea: {},
-            focus: vi.fn()
-        } as any;
-        const container = document.createElement('div');
-        
-        manager.addXtermClickHandler(terminal, 't1', container, mockCoordinator);
-        
-        const onKeyHandler = terminal.onKey.mock.calls[0][0];
-        // Enter is immediate
-        onKeyHandler({ key: '\r', domEvent: { key: 'Enter' } });
-        
-        expect(mockCoordinator.postMessageToExtension).toHaveBeenCalledWith(expect.objectContaining({
-            command: 'input',
-            data: '\r',
-            terminalId: 't1'
-        }));
-      });
-=======
+
     it('should initialize with default states', () => {
       expect(manager.isAgentInteractionMode()).toBe(false);
       expect(manager.isIMEComposing()).toBe(false);
@@ -302,29 +140,77 @@
     });
   });
 
+  describe('Alt+Click Feedback', () => {
+    it('should register alt key listeners', () => {
+      const spy = vi.spyOn(dom.window.document, 'addEventListener');
+      manager.setupAltKeyVisualFeedback();
+      expect(spy).toHaveBeenCalledWith('keydown', expect.any(Function), undefined);
+      expect(spy).toHaveBeenCalledWith('keyup', expect.any(Function), undefined);
+    });
+
+    it('should update cursor styles when alt is pressed', () => {
+      // Setup DOM
+      const terminal = dom.window.document.createElement('div');
+      terminal.className = 'xterm';
+      const container = dom.window.document.createElement('div');
+      container.className = 'terminal-container';
+      container.appendChild(terminal);
+      dom.window.document.body.appendChild(container);
+
+      manager.setupAltKeyVisualFeedback();
+
+      // Simulate Alt press
+      const keydown = new dom.window.KeyboardEvent('keydown', { altKey: true });
+      dom.window.document.dispatchEvent(keydown);
+
+      // By default disabled, so cursor should be empty or default
+      expect(terminal.style.cursor).toBe('');
+
+      // Enable setting
+      manager.updateAltClickSettings({ altClickMovesCursor: true, multiCursorModifier: 'alt' });
+
+      // Press Alt again
+      dom.window.document.dispatchEvent(keydown);
+      expect(terminal.style.cursor).toBe('default');
+
+      // Release Alt
+      const keyup = new dom.window.KeyboardEvent('keyup', { altKey: false });
+      dom.window.document.dispatchEvent(keyup);
+      expect(terminal.style.cursor).toBe('');
+    });
+  });
+
+  describe('Keyboard Shortcuts', () => {
+    it('should setup global keyboard listener', () => {
+      const spy = vi.spyOn(dom.window.document, 'addEventListener');
+      manager.initialize();
+      expect(spy).toHaveBeenCalledWith('keydown', expect.any(Function), true);
+    });
+  });
+
   describe('Input Buffering & Flushing', () => {
     it('should buffer multiple characters and flush them after a delay', async () => {
       const sendInputSpy = mockCoordinator.getMessageManager().sendInput;
-      
+
       // Use internal method access for testing
       (manager as any).queueInputData('terminal-1', 'a', false);
       (manager as any).queueInputData('terminal-1', 'b', false);
-      
+
       // Should not be called yet
       expect(sendInputSpy).not.toHaveBeenCalled();
-      
+
       // Advance timers
       vi.advanceTimersByTime(10);
-      
+
       expect(sendInputSpy).toHaveBeenCalledWith('ab', 'terminal-1');
     });
 
     it('should flush immediately when Enter is pressed', () => {
       const sendInputSpy = mockCoordinator.getMessageManager().sendInput;
-      
+
       (manager as any).queueInputData('terminal-1', 'ls', false);
       (manager as any).queueInputData('terminal-1', '\r', true);
-      
+
       expect(sendInputSpy).toHaveBeenCalledWith('ls\r', 'terminal-1');
     });
   });
@@ -336,11 +222,11 @@
         key: 'c',
         keyCode: 67
       });
-      
+
       mockTerminal.hasSelection.mockReturnValue(false);
-      
+
       const handled = manager.handleSpecialKeys(event, 'terminal-1', mockCoordinator);
-      
+
       expect(handled).toBe(true);
       expect(mockCoordinator.postMessageToExtension).toHaveBeenCalledWith(expect.objectContaining({
         type: 'interrupt'
@@ -353,59 +239,114 @@
         key: 'c',
         keyCode: 67
       });
-      
+
       mockTerminal.hasSelection.mockReturnValue(true);
       mockTerminal.getSelection.mockReturnValue('selected text');
-      
+
       const handled = manager.handleSpecialKeys(event, 'terminal-1', mockCoordinator);
-      
+
       expect(handled).toBe(true);
       expect(mockCoordinator.postMessageToExtension).toHaveBeenCalledWith(expect.objectContaining({
         command: 'copyToClipboard',
         text: 'selected text'
+      }));
+    });
+
+    it('should handle Shift+Enter for multiline', () => {
+      const event = new dom.window.KeyboardEvent('keydown', { key: 'Enter', shiftKey: true });
+      vi.spyOn(event, 'preventDefault');
+      vi.spyOn(event, 'stopPropagation');
+
+      const result = manager.handleSpecialKeys(event, 'terminal-1', mockCoordinator);
+
+      expect(result).toBe(true);
+      expect(event.preventDefault).toHaveBeenCalled();
+      // Should send newline via queueInputData -> flushPendingInput -> postMessageToExtension
+      vi.advanceTimersByTime(0);
+      expect(mockCoordinator.postMessageToExtension).toHaveBeenCalledWith(expect.objectContaining({
+        command: 'input',
+        data: '\n'
       }));
     });
 
     it('should block special keys during IME composition', () => {
       // Simulate IME composition active via internal state
       (manager as any).stateManager.updateIMEState({ isActive: true });
-      
+
       const event = new dom.window.KeyboardEvent('keydown', {
         ctrlKey: true,
         key: 'c'
       });
-      
+
       const handled = manager.handleSpecialKeys(event, 'terminal-1', mockCoordinator);
-      
+
       expect(handled).toBe(false); // blocked
       expect(mockCoordinator.postMessageToExtension).not.toHaveBeenCalled();
     });
   });
 
+  describe('Input Queuing', () => {
+    it('should queue and flush input via xterm handler', () => {
+      const container = dom.window.document.createElement('div');
+
+      manager.addXtermClickHandler(mockTerminal, 'terminal-1', container, mockCoordinator);
+
+      // Trigger onKey
+      const onKeyHandler = mockTerminal.onKey.mock.calls[0][0];
+      onKeyHandler({ key: 'a', domEvent: { key: 'a' } });
+
+      // Should be queued, not sent immediately
+      expect(mockCoordinator.postMessageToExtension).not.toHaveBeenCalled();
+
+      vi.advanceTimersByTime(0); // Flush queue
+
+      expect(mockCoordinator.postMessageToExtension).toHaveBeenCalledWith(expect.objectContaining({
+        command: 'input',
+        data: 'a',
+        terminalId: 'terminal-1'
+      }));
+    });
+
+    it('should flush immediate keys directly', () => {
+      const container = dom.window.document.createElement('div');
+
+      manager.addXtermClickHandler(mockTerminal, 'terminal-1', container, mockCoordinator);
+
+      const onKeyHandler = mockTerminal.onKey.mock.calls[0][0];
+      // Enter is immediate
+      onKeyHandler({ key: '\r', domEvent: { key: 'Enter' } });
+
+      expect(mockCoordinator.postMessageToExtension).toHaveBeenCalledWith(expect.objectContaining({
+        command: 'input',
+        data: '\r',
+        terminalId: 'terminal-1'
+      }));
+    });
+  });
+
   describe('Keyboard Shortcut Interception', () => {
     it('should allow arrow keys to pass to shell (VS Code standard)', () => {
       const event = new dom.window.KeyboardEvent('keydown', {
         key: 'ArrowUp'
       });
-      
+
       const intercepted = (manager as any).shouldInterceptKeyForVSCode(event, mockTerminal, mockCoordinator);
-      
+
       expect(intercepted).toBe(false); // Pass to shell
     });
 
     it('should intercept Cmd+K on macOS for clear', () => {
       // Mock macOS
       vi.stubGlobal('navigator', { ...dom.window.navigator, userAgent: 'Macintosh' });
-      
+
       const event = new dom.window.KeyboardEvent('keydown', {
         metaKey: true,
         key: 'k'
       });
-      
+
       const intercepted = (manager as any).shouldInterceptKeyForVSCode(event, mockTerminal, mockCoordinator);
-      
+
       expect(intercepted).toBe(true);
     });
->>>>>>> 35b3589c
   });
 });