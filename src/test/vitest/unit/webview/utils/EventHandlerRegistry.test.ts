<<<<<<< HEAD

=======
>>>>>>> 35b3589c
import { describe, it, expect, beforeEach, afterEach, vi } from 'vitest';
import { JSDOM } from 'jsdom';
import { EventHandlerRegistry } from '../../../../../webview/utils/EventHandlerRegistry';

// Mock logger
vi.mock('../../../../../utils/logger', () => ({
  webview: vi.fn(),
}));

describe('EventHandlerRegistry', () => {
  let dom: JSDOM;
  let registry: EventHandlerRegistry;
<<<<<<< HEAD
  let mockElement: HTMLElement;

  beforeEach(() => {
    dom = new JSDOM('<!DOCTYPE html><html><body></body></html>');
    vi.stubGlobal('window', dom.window);
    vi.stubGlobal('document', dom.window.document);
    vi.stubGlobal('HTMLElement', dom.window.HTMLElement);
    vi.stubGlobal('Element', dom.window.Element);

    registry = new EventHandlerRegistry();
    mockElement = document.createElement('div');
    mockElement.id = 'test-id';
    mockElement.className = 'test-class';
    
    vi.spyOn(mockElement, 'addEventListener');
    vi.spyOn(mockElement, 'removeEventListener');
=======
  let element: HTMLElement;

  beforeEach(() => {
    dom = new JSDOM('<!DOCTYPE html><html><body><div id="test"></div></body></html>');
    vi.stubGlobal('window', dom.window);
    vi.stubGlobal('document', dom.window.document);
    vi.stubGlobal('HTMLElement', dom.window.HTMLElement);
    
    registry = new EventHandlerRegistry();
    element = dom.window.document.getElementById('test')!;
>>>>>>> 35b3589c
  });

  afterEach(() => {
    registry.dispose();
<<<<<<< HEAD
    vi.restoreAllMocks();
    dom.window.close();
    vi.unstubAllGlobals();
  });


  describe('register', () => {
    it('should add event listener and track it', () => {
      const listener = vi.fn();
      registry.register('key1', mockElement, 'click', listener);
      
      expect(mockElement.addEventListener).toHaveBeenCalledWith('click', listener, undefined);
      expect(registry.isRegistered('key1')).toBe(true);
=======
    vi.unstubAllGlobals();
    dom.window.close();
  });

  describe('Basic Operations', () => {
    it('should register and trigger an event listener', () => {
      const handler = vi.fn();
      registry.register('test-click', element, 'click', handler);
      
      expect(registry.isRegistered('test-click')).toBe(true);
>>>>>>> 35b3589c
      expect(registry.getRegisteredCount()).toBe(1);

<<<<<<< HEAD
    it('should unregister existing listener with same key before registering new one', () => {
      const listener1 = vi.fn();
      const listener2 = vi.fn();
      
      registry.register('key1', mockElement, 'click', listener1);
      registry.register('key1', mockElement, 'click', listener2);
      
      expect(mockElement.removeEventListener).toHaveBeenCalledWith('click', listener1, undefined);
      expect(mockElement.addEventListener).toHaveBeenCalledWith('click', listener2, undefined);
      expect(registry.getRegisteredCount()).toBe(1);
    });

    it('should not register if disposed', () => {
      registry.dispose();
      const listener = vi.fn();
      registry.register('key1', mockElement, 'click', listener);
      
      expect(mockElement.addEventListener).not.toHaveBeenCalled();
      expect(registry.isRegistered('key1')).toBe(false);
    });
  });

  describe('unregister', () => {
    it('should remove event listener and stop tracking', () => {
      const listener = vi.fn();
      registry.register('key1', mockElement, 'click', listener);
      
      const result = registry.unregister('key1');
      
      expect(result).toBe(true);
      expect(mockElement.removeEventListener).toHaveBeenCalledWith('click', listener, undefined);
      expect(registry.isRegistered('key1')).toBe(false);
    });

    it('should return false if key not found', () => {
      expect(registry.unregister('non-existent')).toBe(false);
    });
  });

  describe('unregisterByPattern', () => {
    it('should remove all matching listeners', () => {
      registry.register('prefix:key1', mockElement, 'click', vi.fn());
      registry.register('prefix:key2', mockElement, 'click', vi.fn());
      registry.register('other:key1', mockElement, 'click', vi.fn());
      
      const removed = registry.unregisterByPattern(/^prefix:/);
      
      expect(removed).toBe(2);
      expect(registry.getRegisteredCount()).toBe(1);
      expect(registry.isRegistered('other:key1')).toBe(true);
    });
  });

  describe('getStats', () => {
    it('should return correct statistics', () => {
      registry.register('key1', mockElement, 'click', vi.fn());
      registry.register('key2', mockElement, 'keydown', vi.fn());
      
      const stats = registry.getStats();
      expect(stats.totalListeners).toBe(2);
      expect(stats.eventTypes).toContain('click');
      expect(stats.eventTypes).toContain('keydown');
      expect(stats.elements).toContain('div#test-id.test-class');
    });
  });

  describe('createScope', () => {
    it('should create a scoped registry that prefixes keys', () => {
      const scope = registry.createScope('my-scope');
      const listener = vi.fn();
      
      scope.register('key1', mockElement, 'click', listener);
      
      expect(registry.isRegistered('my-scope:key1')).toBe(true);
      expect(scope.isRegistered('key1')).toBe(true);
      
      scope.unregister('key1');
      expect(registry.isRegistered('my-scope:key1')).toBe(false);
    });

    it('should allow unregistering all scoped listeners', () => {
      const scope = registry.createScope('my-scope');
      scope.register('key1', mockElement, 'click', vi.fn());
      scope.register('key2', mockElement, 'click', vi.fn());
      registry.register('other:key', mockElement, 'click', vi.fn());
      
      const removed = scope.unregisterAll();
=======
      // Trigger event
      element.dispatchEvent(new dom.window.MouseEvent('click'));
      expect(handler).toHaveBeenCalled();
    });

    it('should unregister a listener', () => {
      const handler = vi.fn();
      registry.register('test-click', element, 'click', handler);
      
      const result = registry.unregister('test-click');
      expect(result).toBe(true);
      expect(registry.isRegistered('test-click')).toBe(false);

      // Trigger event - should not call handler
      element.dispatchEvent(new dom.window.MouseEvent('click'));
      expect(handler).not.toHaveBeenCalled();
    });

    it('should overwrite existing listener with same key', () => {
      const handler1 = vi.fn();
      const handler2 = vi.fn();
      
      const removeSpy = vi.spyOn(element, 'removeEventListener');
      const addSpy = vi.spyOn(element, 'addEventListener');

      registry.register('k1', element, 'click', handler1);
      registry.register('k1', element, 'click', handler2);

      expect(removeSpy).toHaveBeenCalled();
      expect(registry.getRegisteredCount()).toBe(1);
      
      element.dispatchEvent(new dom.window.MouseEvent('click'));
      expect(handler1).not.toHaveBeenCalled();
      expect(handler2).toHaveBeenCalled();
    });
  });

  describe('Bulk Operations', () => {
    it('should register multiple listeners', () => {
      const h1 = vi.fn();
      const h2 = vi.fn();
      
      registry.registerMultiple([
        { key: 'e1', element, type: 'click', listener: h1 },
        { key: 'e2', element, type: 'keydown', listener: h2 }
      ]);

      expect(registry.getRegisteredCount()).toBe(2);
      expect(registry.getRegisteredKeys()).toContain('e1');
      expect(registry.getRegisteredKeys()).toContain('e2');
    });

    it('should unregister by pattern', () => {
      registry.register('ui:btn1', element, 'click', vi.fn());
      registry.register('ui:btn2', element, 'click', vi.fn());
      registry.register('term:data', element, 'click', vi.fn());

      const removed = registry.unregisterByPattern(/^ui:/);
>>>>>>> 35b3589c
      expect(removed).toBe(2);
      expect(registry.getRegisteredCount()).toBe(1);
      expect(registry.isRegistered('term:data')).toBe(true);
    });
  });

<<<<<<< HEAD
  describe('dispose', () => {
    it('should unregister all listeners', () => {
      registry.register('key1', mockElement, 'click', vi.fn());
      registry.register('key2', mockElement, 'click', vi.fn());
      
      registry.dispose();
      
      expect(mockElement.removeEventListener).toHaveBeenCalledTimes(2);
=======
  describe('Scoped Registry', () => {
    it('should prefix keys in scope', () => {
      const scope = registry.createScope('my-comp');
      const handler = vi.fn();
      
      scope.register('btn-click', element, 'click', handler);
      
      expect(registry.isRegistered('my-comp:btn-click')).toBe(true);
      expect(scope.isRegistered('btn-click')).toBe(true);
      expect(scope.getRegisteredKeys()).toEqual(['btn-click']);
      
      scope.unregister('btn-click');
      expect(registry.isRegistered('my-comp:btn-click')).toBe(false);
    });

    it('should unregister all in scope', () => {
      const scope = registry.createScope('s1');
      scope.register('k1', element, 'click', vi.fn());
      scope.register('k2', element, 'click', vi.fn());
      registry.register('other', element, 'click', vi.fn());

      const removed = scope.unregisterAll();
      expect(removed).toBe(2);
      expect(registry.getRegisteredCount()).toBe(1);
    });
  });

  describe('Stats & Info', () => {
    it('should provide accurate stats', () => {
      registry.register('k1', element, 'click', vi.fn());
      registry.register('k2', dom.window as any, 'resize', vi.fn());

      const stats = registry.getStats();
      expect(stats.totalListeners).toBe(2);
      expect(stats.eventTypes).toContain('click');
      expect(stats.eventTypes).toContain('resize');
      expect(stats.elements).toContain('div#test');
      expect(stats.elements).toContain('window');
    });

    it('should return null for non-existent listener info', () => {
      expect(registry.getListenerInfo('ghost')).toBeNull();
    });
  });

  describe('Lifecycle', () => {
    it('should remove all listeners on dispose', () => {
      const h1 = vi.fn();
      const removeSpy = vi.spyOn(element, 'removeEventListener');
      
      registry.register('k1', element, 'click', h1);
      registry.dispose();
      
      expect(removeSpy).toHaveBeenCalled();
      expect(registry.getRegisteredCount()).toBe(0);
    });

    it('should reject registration after dispose', () => {
      registry.dispose();
      registry.register('k1', element, 'click', vi.fn());
>>>>>>> 35b3589c
      expect(registry.getRegisteredCount()).toBe(0);
    });
  });
});<|MERGE_RESOLUTION|>--- conflicted
+++ resolved
@@ -1,7 +1,3 @@
-<<<<<<< HEAD
-
-=======
->>>>>>> 35b3589c
 import { describe, it, expect, beforeEach, afterEach, vi } from 'vitest';
 import { JSDOM } from 'jsdom';
 import { EventHandlerRegistry } from '../../../../../webview/utils/EventHandlerRegistry';
@@ -14,54 +10,25 @@
 describe('EventHandlerRegistry', () => {
   let dom: JSDOM;
   let registry: EventHandlerRegistry;
-<<<<<<< HEAD
-  let mockElement: HTMLElement;
+  let element: HTMLElement;
 
   beforeEach(() => {
-    dom = new JSDOM('<!DOCTYPE html><html><body></body></html>');
+    dom = new JSDOM('<!DOCTYPE html><html><body><div id="test" class="test-class"></div></body></html>');
     vi.stubGlobal('window', dom.window);
     vi.stubGlobal('document', dom.window.document);
     vi.stubGlobal('HTMLElement', dom.window.HTMLElement);
     vi.stubGlobal('Element', dom.window.Element);
 
     registry = new EventHandlerRegistry();
-    mockElement = document.createElement('div');
-    mockElement.id = 'test-id';
-    mockElement.className = 'test-class';
-    
-    vi.spyOn(mockElement, 'addEventListener');
-    vi.spyOn(mockElement, 'removeEventListener');
-=======
-  let element: HTMLElement;
-
-  beforeEach(() => {
-    dom = new JSDOM('<!DOCTYPE html><html><body><div id="test"></div></body></html>');
-    vi.stubGlobal('window', dom.window);
-    vi.stubGlobal('document', dom.window.document);
-    vi.stubGlobal('HTMLElement', dom.window.HTMLElement);
-    
-    registry = new EventHandlerRegistry();
     element = dom.window.document.getElementById('test')!;
->>>>>>> 35b3589c
+
+    vi.spyOn(element, 'addEventListener');
+    vi.spyOn(element, 'removeEventListener');
   });
 
   afterEach(() => {
     registry.dispose();
-<<<<<<< HEAD
     vi.restoreAllMocks();
-    dom.window.close();
-    vi.unstubAllGlobals();
-  });
-
-
-  describe('register', () => {
-    it('should add event listener and track it', () => {
-      const listener = vi.fn();
-      registry.register('key1', mockElement, 'click', listener);
-      
-      expect(mockElement.addEventListener).toHaveBeenCalledWith('click', listener, undefined);
-      expect(registry.isRegistered('key1')).toBe(true);
-=======
     vi.unstubAllGlobals();
     dom.window.close();
   });
@@ -70,134 +37,85 @@
     it('should register and trigger an event listener', () => {
       const handler = vi.fn();
       registry.register('test-click', element, 'click', handler);
-      
+
       expect(registry.isRegistered('test-click')).toBe(true);
->>>>>>> 35b3589c
-      expect(registry.getRegisteredCount()).toBe(1);
-
-<<<<<<< HEAD
+      expect(registry.getRegisteredCount()).toBe(1);
+
+      // Trigger event
+      element.dispatchEvent(new dom.window.MouseEvent('click'));
+      expect(handler).toHaveBeenCalled();
+    });
+
+    it('should add event listener and track it', () => {
+      const listener = vi.fn();
+      registry.register('key1', element, 'click', listener);
+
+      expect(element.addEventListener).toHaveBeenCalledWith('click', listener, undefined);
+      expect(registry.isRegistered('key1')).toBe(true);
+      expect(registry.getRegisteredCount()).toBe(1);
+    });
+
+    it('should unregister a listener', () => {
+      const handler = vi.fn();
+      registry.register('test-click', element, 'click', handler);
+
+      const result = registry.unregister('test-click');
+      expect(result).toBe(true);
+      expect(registry.isRegistered('test-click')).toBe(false);
+
+      // Trigger event - should not call handler
+      element.dispatchEvent(new dom.window.MouseEvent('click'));
+      expect(handler).not.toHaveBeenCalled();
+    });
+
+    it('should remove event listener and stop tracking', () => {
+      const listener = vi.fn();
+      registry.register('key1', element, 'click', listener);
+
+      const result = registry.unregister('key1');
+
+      expect(result).toBe(true);
+      expect(element.removeEventListener).toHaveBeenCalledWith('click', listener, undefined);
+      expect(registry.isRegistered('key1')).toBe(false);
+    });
+
+    it('should return false if key not found', () => {
+      expect(registry.unregister('non-existent')).toBe(false);
+    });
+
+    it('should overwrite existing listener with same key', () => {
+      const handler1 = vi.fn();
+      const handler2 = vi.fn();
+
+      registry.register('k1', element, 'click', handler1);
+      registry.register('k1', element, 'click', handler2);
+
+      expect(element.removeEventListener).toHaveBeenCalled();
+      expect(registry.getRegisteredCount()).toBe(1);
+
+      element.dispatchEvent(new dom.window.MouseEvent('click'));
+      expect(handler1).not.toHaveBeenCalled();
+      expect(handler2).toHaveBeenCalled();
+    });
+
     it('should unregister existing listener with same key before registering new one', () => {
       const listener1 = vi.fn();
       const listener2 = vi.fn();
-      
-      registry.register('key1', mockElement, 'click', listener1);
-      registry.register('key1', mockElement, 'click', listener2);
-      
-      expect(mockElement.removeEventListener).toHaveBeenCalledWith('click', listener1, undefined);
-      expect(mockElement.addEventListener).toHaveBeenCalledWith('click', listener2, undefined);
+
+      registry.register('key1', element, 'click', listener1);
+      registry.register('key1', element, 'click', listener2);
+
+      expect(element.removeEventListener).toHaveBeenCalledWith('click', listener1, undefined);
+      expect(element.addEventListener).toHaveBeenCalledWith('click', listener2, undefined);
       expect(registry.getRegisteredCount()).toBe(1);
     });
 
     it('should not register if disposed', () => {
       registry.dispose();
       const listener = vi.fn();
-      registry.register('key1', mockElement, 'click', listener);
-      
-      expect(mockElement.addEventListener).not.toHaveBeenCalled();
+      registry.register('key1', element, 'click', listener);
+
       expect(registry.isRegistered('key1')).toBe(false);
-    });
-  });
-
-  describe('unregister', () => {
-    it('should remove event listener and stop tracking', () => {
-      const listener = vi.fn();
-      registry.register('key1', mockElement, 'click', listener);
-      
-      const result = registry.unregister('key1');
-      
-      expect(result).toBe(true);
-      expect(mockElement.removeEventListener).toHaveBeenCalledWith('click', listener, undefined);
-      expect(registry.isRegistered('key1')).toBe(false);
-    });
-
-    it('should return false if key not found', () => {
-      expect(registry.unregister('non-existent')).toBe(false);
-    });
-  });
-
-  describe('unregisterByPattern', () => {
-    it('should remove all matching listeners', () => {
-      registry.register('prefix:key1', mockElement, 'click', vi.fn());
-      registry.register('prefix:key2', mockElement, 'click', vi.fn());
-      registry.register('other:key1', mockElement, 'click', vi.fn());
-      
-      const removed = registry.unregisterByPattern(/^prefix:/);
-      
-      expect(removed).toBe(2);
-      expect(registry.getRegisteredCount()).toBe(1);
-      expect(registry.isRegistered('other:key1')).toBe(true);
-    });
-  });
-
-  describe('getStats', () => {
-    it('should return correct statistics', () => {
-      registry.register('key1', mockElement, 'click', vi.fn());
-      registry.register('key2', mockElement, 'keydown', vi.fn());
-      
-      const stats = registry.getStats();
-      expect(stats.totalListeners).toBe(2);
-      expect(stats.eventTypes).toContain('click');
-      expect(stats.eventTypes).toContain('keydown');
-      expect(stats.elements).toContain('div#test-id.test-class');
-    });
-  });
-
-  describe('createScope', () => {
-    it('should create a scoped registry that prefixes keys', () => {
-      const scope = registry.createScope('my-scope');
-      const listener = vi.fn();
-      
-      scope.register('key1', mockElement, 'click', listener);
-      
-      expect(registry.isRegistered('my-scope:key1')).toBe(true);
-      expect(scope.isRegistered('key1')).toBe(true);
-      
-      scope.unregister('key1');
-      expect(registry.isRegistered('my-scope:key1')).toBe(false);
-    });
-
-    it('should allow unregistering all scoped listeners', () => {
-      const scope = registry.createScope('my-scope');
-      scope.register('key1', mockElement, 'click', vi.fn());
-      scope.register('key2', mockElement, 'click', vi.fn());
-      registry.register('other:key', mockElement, 'click', vi.fn());
-      
-      const removed = scope.unregisterAll();
-=======
-      // Trigger event
-      element.dispatchEvent(new dom.window.MouseEvent('click'));
-      expect(handler).toHaveBeenCalled();
-    });
-
-    it('should unregister a listener', () => {
-      const handler = vi.fn();
-      registry.register('test-click', element, 'click', handler);
-      
-      const result = registry.unregister('test-click');
-      expect(result).toBe(true);
-      expect(registry.isRegistered('test-click')).toBe(false);
-
-      // Trigger event - should not call handler
-      element.dispatchEvent(new dom.window.MouseEvent('click'));
-      expect(handler).not.toHaveBeenCalled();
-    });
-
-    it('should overwrite existing listener with same key', () => {
-      const handler1 = vi.fn();
-      const handler2 = vi.fn();
-      
-      const removeSpy = vi.spyOn(element, 'removeEventListener');
-      const addSpy = vi.spyOn(element, 'addEventListener');
-
-      registry.register('k1', element, 'click', handler1);
-      registry.register('k1', element, 'click', handler2);
-
-      expect(removeSpy).toHaveBeenCalled();
-      expect(registry.getRegisteredCount()).toBe(1);
-      
-      element.dispatchEvent(new dom.window.MouseEvent('click'));
-      expect(handler1).not.toHaveBeenCalled();
-      expect(handler2).toHaveBeenCalled();
     });
   });
 
@@ -205,7 +123,7 @@
     it('should register multiple listeners', () => {
       const h1 = vi.fn();
       const h2 = vi.fn();
-      
+
       registry.registerMultiple([
         { key: 'e1', element, type: 'click', listener: h1 },
         { key: 'e2', element, type: 'keydown', listener: h2 }
@@ -222,36 +140,50 @@
       registry.register('term:data', element, 'click', vi.fn());
 
       const removed = registry.unregisterByPattern(/^ui:/);
->>>>>>> 35b3589c
       expect(removed).toBe(2);
       expect(registry.getRegisteredCount()).toBe(1);
       expect(registry.isRegistered('term:data')).toBe(true);
     });
-  });
-
-<<<<<<< HEAD
-  describe('dispose', () => {
-    it('should unregister all listeners', () => {
-      registry.register('key1', mockElement, 'click', vi.fn());
-      registry.register('key2', mockElement, 'click', vi.fn());
-      
-      registry.dispose();
-      
-      expect(mockElement.removeEventListener).toHaveBeenCalledTimes(2);
-=======
+
+    it('should remove all matching listeners', () => {
+      registry.register('prefix:key1', element, 'click', vi.fn());
+      registry.register('prefix:key2', element, 'click', vi.fn());
+      registry.register('other:key1', element, 'click', vi.fn());
+
+      const removed = registry.unregisterByPattern(/^prefix:/);
+
+      expect(removed).toBe(2);
+      expect(registry.getRegisteredCount()).toBe(1);
+      expect(registry.isRegistered('other:key1')).toBe(true);
+    });
+  });
+
   describe('Scoped Registry', () => {
     it('should prefix keys in scope', () => {
       const scope = registry.createScope('my-comp');
       const handler = vi.fn();
-      
+
       scope.register('btn-click', element, 'click', handler);
-      
+
       expect(registry.isRegistered('my-comp:btn-click')).toBe(true);
       expect(scope.isRegistered('btn-click')).toBe(true);
       expect(scope.getRegisteredKeys()).toEqual(['btn-click']);
-      
+
       scope.unregister('btn-click');
       expect(registry.isRegistered('my-comp:btn-click')).toBe(false);
+    });
+
+    it('should create a scoped registry that prefixes keys', () => {
+      const scope = registry.createScope('my-scope');
+      const listener = vi.fn();
+
+      scope.register('key1', element, 'click', listener);
+
+      expect(registry.isRegistered('my-scope:key1')).toBe(true);
+      expect(scope.isRegistered('key1')).toBe(true);
+
+      scope.unregister('key1');
+      expect(registry.isRegistered('my-scope:key1')).toBe(false);
     });
 
     it('should unregister all in scope', () => {
@@ -264,6 +196,17 @@
       expect(removed).toBe(2);
       expect(registry.getRegisteredCount()).toBe(1);
     });
+
+    it('should allow unregistering all scoped listeners', () => {
+      const scope = registry.createScope('my-scope');
+      scope.register('key1', element, 'click', vi.fn());
+      scope.register('key2', element, 'click', vi.fn());
+      registry.register('other:key', element, 'click', vi.fn());
+
+      const removed = scope.unregisterAll();
+      expect(removed).toBe(2);
+      expect(registry.getRegisteredCount()).toBe(1);
+    });
   });
 
   describe('Stats & Info', () => {
@@ -275,8 +218,18 @@
       expect(stats.totalListeners).toBe(2);
       expect(stats.eventTypes).toContain('click');
       expect(stats.eventTypes).toContain('resize');
-      expect(stats.elements).toContain('div#test');
+      expect(stats.elements).toContain('div#test.test-class');
       expect(stats.elements).toContain('window');
+    });
+
+    it('should return correct statistics', () => {
+      registry.register('key1', element, 'click', vi.fn());
+      registry.register('key2', element, 'keydown', vi.fn());
+
+      const stats = registry.getStats();
+      expect(stats.totalListeners).toBe(2);
+      expect(stats.eventTypes).toContain('click');
+      expect(stats.eventTypes).toContain('keydown');
     });
 
     it('should return null for non-existent listener info', () => {
@@ -288,18 +241,27 @@
     it('should remove all listeners on dispose', () => {
       const h1 = vi.fn();
       const removeSpy = vi.spyOn(element, 'removeEventListener');
-      
+
       registry.register('k1', element, 'click', h1);
       registry.dispose();
-      
+
       expect(removeSpy).toHaveBeenCalled();
       expect(registry.getRegisteredCount()).toBe(0);
     });
 
+    it('should unregister all listeners', () => {
+      registry.register('key1', element, 'click', vi.fn());
+      registry.register('key2', element, 'click', vi.fn());
+
+      registry.dispose();
+
+      expect(element.removeEventListener).toHaveBeenCalledTimes(2);
+      expect(registry.getRegisteredCount()).toBe(0);
+    });
+
     it('should reject registration after dispose', () => {
       registry.dispose();
       registry.register('k1', element, 'click', vi.fn());
->>>>>>> 35b3589c
       expect(registry.getRegisteredCount()).toBe(0);
     });
   });
