/**
 * Shell Integration Manager for WebView
 *
 * Enhanced shell integration features:
 * - OSC 633 sequence processing (VS Code compatible)
 * - Command detection and exit code indication
 * - Command status indicators
 * - Working directory display
 * - Command duration tracking
 * - Command history visualization
 */

import { Terminal } from '@xterm/xterm';
import { IManagerCoordinator } from '../interfaces/ManagerInterfaces';
import { WebviewMessage } from '../../types/shared';
import {
  ShellIntegrationAddon,
  ICommandDetection,
  IShellIntegrationEvents,
} from '../addons/ShellIntegrationAddon';

export interface ShellStatus {
  terminalId: string;
  status: 'ready' | 'executing' | 'success' | 'error';
  currentCwd?: string;
  lastCommand?: string;
  lastExitCode?: number;
  lastDuration?: number;
}

export class ShellIntegrationManager implements IShellIntegrationEvents {
  private coordinator: IManagerCoordinator | null = null;
  private statusMap = new Map<string, ShellStatus>();
  private statusIndicators = new Map<string, HTMLElement>();
  private cwdDisplays = new Map<string, HTMLElement>();
  private shellAddons = new Map<string, ShellIntegrationAddon>();
  private commandStartTimes = new Map<string, number>();

  // VS Code standard colors
  private readonly STATUS_COLORS = {
    ready: '#007acc', // VS Code blue
    executing: '#f9c74f', // Yellow for running
    success: '#73c991', // Green for success
    error: '#f85149', // Red for error
  };

  constructor() {
    this.setupStyles();
  }

  public setCoordinator(coordinator: IManagerCoordinator): void {
    this.coordinator = coordinator;
  }

  /**
   * Initialize shell integration for a terminal
   */
  public initializeTerminalShellIntegration(terminal: Terminal, terminalId: string): void {
    try {
      // Create and load shell integration addon
      const addon = new ShellIntegrationAddon(this);
      terminal.loadAddon(addon);

      this.shellAddons.set(terminalId, addon);

      // Initialize status
      this.statusMap.set(terminalId, {
        terminalId,
        status: 'ready',
      });

      console.log(`🐚 Shell Integration initialized for terminal: ${terminalId}`);
      this.updateStatusIndicator(terminalId, 'ready');
    } catch (error) {
      console.error(`Failed to initialize shell integration for terminal ${terminalId}:`, error);
    }
  }

  /**
   * Shell Integration Event Handlers (IShellIntegrationEvents)
   */
  public onCommandStart = (command: ICommandDetection): void => {
    // Find terminal ID for this command
    const terminalId = this.findTerminalIdForCommand(command);
    if (!terminalId) return;

    console.log(`🚀 Command started in terminal ${terminalId}: ${command.command}`);

    // Update status
    this.updateShellStatus(terminalId, 'executing');

    // Track start time for duration calculation
    this.commandStartTimes.set(terminalId, command.timestamp);

    // Update status with command info
    const status = this.statusMap.get(terminalId);
    if (status) {
      status.lastCommand = command.command;
      status.currentCwd = command.cwd;
    }
  };

  public onCommandEnd = (command: ICommandDetection, exitCode: number): void => {
    const terminalId = this.findTerminalIdForCommand(command);
    if (!terminalId) return;

    console.log(
      `✅ Command finished in terminal ${terminalId}: "${command.command}" (exit code: ${exitCode})`
    );

    // Calculate duration
    const startTime = this.commandStartTimes.get(terminalId);
    const duration = startTime ? Date.now() - startTime : undefined;
    this.commandStartTimes.delete(terminalId);

    // Update status
    const status = exitCode === 0 ? 'success' : 'error';
    this.updateShellStatus(terminalId, status);

    // Update status info
    const statusInfo = this.statusMap.get(terminalId);
    if (statusInfo) {
      statusInfo.lastExitCode = exitCode;
      statusInfo.lastDuration = duration;
    }

    // Show exit code indicator for errors
    if (exitCode !== 0) {
      this.showExitCodeNotification(terminalId, exitCode, command.command);
    }

    // Auto-return to ready state after 2 seconds
    setTimeout(() => {
      this.updateShellStatus(terminalId, 'ready');
    }, 2000);
  };

  public onCwdChange = (cwd: string): void => {
    // Find all terminals and update CWD for the one that matches
    // This is a simplified approach - in reality, we'd need better terminal tracking
    this.statusMap.forEach((status, terminalId) => {
      this.updateCwd(terminalId, cwd);
    });
  };

  public onPromptStart = (): void => {
    console.log('💡 Shell prompt started');
    // Could update UI to show prompt state
  };

  /**
   * Find terminal ID for a command (helper method)
   */
  private findTerminalIdForCommand(command: ICommandDetection): string | undefined {
    // In a more sophisticated implementation, we'd track which terminal
    // each ShellIntegrationAddon belongs to. For now, we'll use a simple approach
    for (const [terminalId, addon] of this.shellAddons.entries()) {
      if (addon.getCurrentCommand() === command) {
        return terminalId;
      }
    }

    // Fallback: use first terminal if we can't match
    const firstTerminalId = Array.from(this.statusMap.keys())[0];
    return firstTerminalId;
  }

  /**
   * Show exit code notification for failed commands
   */
  private showExitCodeNotification(terminalId: string, exitCode: number, command: string): void {
    // This would integrate with NotificationManager in a full implementation
    console.warn(`Command failed in terminal ${terminalId}: "${command}" (exit code: ${exitCode})`);

    // Show visual indicator
    this.coordinator?.postMessageToExtension({
      command: 'showNotification',
      message: `Command failed: "${command}" (exit code: ${exitCode})`,
      type: 'warning',
    });
  }

  private setupStyles(): void {
    const style = document.createElement('style');
    style.textContent = `
      .shell-status-indicator {
        display: inline-block;
        width: 8px;
        height: 8px;
        border-radius: 50%;
        margin-right: 4px;
        transition: background-color 0.2s ease;
      }
      
      .shell-status-indicator.ready {
        background-color: ${this.STATUS_COLORS.ready};
      }
      
      .shell-status-indicator.executing {
        background-color: ${this.STATUS_COLORS.executing};
        animation: pulse 1s infinite;
      }
      
      .shell-status-indicator.success {
        background-color: ${this.STATUS_COLORS.success};
      }
      
      .shell-status-indicator.error {
        background-color: ${this.STATUS_COLORS.error};
      }
      
      @keyframes pulse {
        0% { opacity: 1; }
        50% { opacity: 0.5; }
        100% { opacity: 1; }
      }
      
      .shell-cwd-display {
        font-size: 11px;
        color: var(--vscode-descriptionForeground);
        margin-left: 8px;
        overflow: hidden;
        text-overflow: ellipsis;
        white-space: nowrap;
        max-width: 200px;
      }
      
      .command-duration {
        font-size: 10px;
        color: var(--vscode-descriptionForeground);
        margin-left: 4px;
      }
      
      .terminal-decoration {
        position: absolute;
        right: 10px;
        top: 50%;
        transform: translateY(-50%);
        display: flex;
        align-items: center;
        gap: 8px;
      }
      
      .command-status-gutter {
        position: absolute;
        left: 0;
        width: 3px;
        height: 100%;
        transition: background-color 0.2s ease;
      }
      
      .command-status-gutter.success {
        background-color: ${this.STATUS_COLORS.success};
      }
      
      .command-status-gutter.error {
        background-color: ${this.STATUS_COLORS.error};
      }
    `;
    document.head.appendChild(style);
  }

  /**
   * Update shell status from extension
   */
  public updateShellStatus(
    terminalId: string,
    status: 'ready' | 'executing' | 'success' | 'error'
  ): void {
    let shellStatus = this.statusMap.get(terminalId);
    if (!shellStatus) {
      shellStatus = {
        terminalId,
        status: 'ready',
      };
      this.statusMap.set(terminalId, shellStatus);
    }

    shellStatus.status = status;
    this.updateStatusIndicator(terminalId, status);

    // Add command gutter decoration for success/error
    if (status === 'success' || status === 'error') {
      this.addCommandGutter(terminalId, status);
    }
  }

  /**
   * Update current working directory
   */
  public updateCwd(terminalId: string, cwd: string): void {
    let shellStatus = this.statusMap.get(terminalId);
    if (!shellStatus) {
      shellStatus = {
        terminalId,
        status: 'ready',
      };
      this.statusMap.set(terminalId, shellStatus);
    }

    shellStatus.currentCwd = cwd;
    this.updateCwdDisplay(terminalId, cwd);
  }

  /**
   * Update status indicator in terminal header
   */
  private updateStatusIndicator(
    terminalId: string,
    status: 'ready' | 'executing' | 'success' | 'error'
  ): void {
    // Find or create status indicator
    let indicator = this.statusIndicators.get(terminalId);
    if (!indicator) {
      const header = document.querySelector(`[data-terminal-id="${terminalId}"] .terminal-header`);
      if (!header) return;

      indicator = document.createElement('span');
      indicator.className = 'shell-status-indicator';

      // Insert at the beginning of header
      const title = header.querySelector('.terminal-title');
      if (title) {
        header.insertBefore(indicator, title);
      } else {
        header.appendChild(indicator);
      }

      this.statusIndicators.set(terminalId, indicator);
    }

    // Update indicator class
    indicator.className = `shell-status-indicator ${status}`;

    // Add tooltip
    switch (status) {
      case 'ready':
        indicator.title = 'Ready';
        break;
      case 'executing':
        indicator.title = 'Running command...';
        break;
      case 'success':
        indicator.title = 'Last command succeeded';
        break;
      case 'error':
        indicator.title = 'Last command failed';
        break;
    }
  }

  /**
   * Update CWD display in terminal header
   */
  private updateCwdDisplay(terminalId: string, cwd: string): void {
    // Find or create CWD display
    let cwdDisplay = this.cwdDisplays.get(terminalId);
    if (!cwdDisplay) {
      const header = document.querySelector(`[data-terminal-id="${terminalId}"] .terminal-header`);
      if (!header) return;

      cwdDisplay = document.createElement('span');
      cwdDisplay.className = 'shell-cwd-display';

      // Find a good place to insert
      const title = header.querySelector('.terminal-title');
      if (title && title.nextSibling) {
        header.insertBefore(cwdDisplay, title.nextSibling);
      } else {
        header.appendChild(cwdDisplay);
      }

      this.cwdDisplays.set(terminalId, cwdDisplay);
    }

    // Format and display CWD
    const home = process.env.HOME || process.env.USERPROFILE;
    let displayCwd = cwd;
    if (home && cwd.startsWith(home)) {
      displayCwd = '~' + cwd.slice(home.length);
    }

    cwdDisplay.textContent = displayCwd;
    cwdDisplay.title = cwd; // Full path in tooltip
  }

  /**
   * Add command gutter decoration
   */
  private addCommandGutter(terminalId: string, status: 'success' | 'error'): void {
    const terminalInstance = this.coordinator?.getAllTerminalInstances().get(terminalId);
    if (!terminalInstance) return;

    const container = terminalInstance.container;
    if (!container) return;

    // Create gutter element
    const gutter = document.createElement('div');
    gutter.className = `command-status-gutter ${status}`;

    // Add to terminal body
    const terminalBody = container.querySelector('.terminal-body');
    if (terminalBody) {
      terminalBody.appendChild(gutter);

      // Fade out after 3 seconds
      setTimeout(() => {
        gutter.style.opacity = '0';
        setTimeout(() => gutter.remove(), 200);
      }, 3000);
    }
  }

  /**
   * Handle command link click (for re-running commands)
   */
  public handleCommandLink(terminalId: string, command: string): void {
    const terminalInstance = this.coordinator?.getAllTerminalInstances().get(terminalId);
    if (!terminalInstance) return;

    // Send command to terminal
    terminalInstance.terminal.paste(command);
  }

  /**
   * Create command palette for history
   */
  public showCommandHistory(
    terminalId: string,
    history: Array<{ command: string; exitCode?: number; duration?: number }>
  ): void {
    // This would integrate with VS Code's QuickPick API
    // For now, we'll just log it
    console.log('Command history for terminal', terminalId, history);
  }

  /**
   * Add decorations to terminal output
   */
  public decorateTerminalOutput(terminal: Terminal, _terminalId: string): void {
    // Add link provider for file paths
    terminal.registerLinkProvider({
      provideLinks: (line: number, callback: (links: any[] | undefined) => void) => {
        // Simple file path detection
        const lineContent = terminal.buffer.active.getLine(line - 1)?.translateToString();
        if (!lineContent) {
          callback(undefined);
          return;
        }

        const filePathRegex = /(?:[a-zA-Z]:)?(?:\/|\\)?(?:[\w.-]+(?:\/|\\))*[\w.-]+\.\w+/g;
        const links: any[] = [];
        let match: RegExpExecArray | null;

        while ((match = filePathRegex.exec(lineContent)) !== null) {
          links.push({
            range: {
              start: { x: match.index + 1, y: line },
              end: { x: match.index + match[0].length + 1, y: line },
            },
            text: match[0],
            activate: () => {
              // Send open file command to extension
              if (match) {
                this.coordinator?.postMessageToExtension({
                  command: 'openFile',
                  filePath: match[0],
                });
              }
            },
          });
        }

        callback(links);
      },
    });

    // Add link provider for URLs
    terminal.registerLinkProvider({
      provideLinks: (line: number, callback: (links: any[] | undefined) => void) => {
        const lineContent = terminal.buffer.active.getLine(line - 1)?.translateToString();
        if (!lineContent) {
          callback(undefined);
          return;
        }

        const urlRegex = /https?:\/\/[^\s]+/g;
        const links: any[] = [];
        let match: RegExpExecArray | null;

        while ((match = urlRegex.exec(lineContent)) !== null) {
          links.push({
            range: {
              start: { x: match.index + 1, y: line },
              end: { x: match.index + match[0].length + 1, y: line },
            },
            text: match[0],
            activate: () => {
              if (match) {
                window.open(match[0], '_blank');
              }
            },
          });
        }

        callback(links);
      },
    });
  }

  /**
   * Process incoming message from extension
   */
  public handleMessage(message: WebviewMessage): void {
    switch (message.command) {
      case 'updateShellStatus':
        if ('terminalId' in message && 'status' in message) {
          this.updateShellStatus(message.terminalId as string, message.status as any);
        }
        break;

      case 'updateCwd':
        if ('terminalId' in message && 'cwd' in message) {
          this.updateCwd(message.terminalId as string, message.cwd as string);
        }
        break;

      case 'commandHistory':
        if ('terminalId' in message && 'history' in message) {
          this.showCommandHistory(message.terminalId as string, message.history as any);
        }
        break;
    }
  }

  /**
   * Clean up resources for a terminal
   */
  public disposeTerminal(terminalId: string): void {
    this.statusMap.delete(terminalId);
    this.commandStartTimes.delete(terminalId);

    const indicator = this.statusIndicators.get(terminalId);
    if (indicator) {
      indicator.remove();
      this.statusIndicators.delete(terminalId);
    }

    const cwdDisplay = this.cwdDisplays.get(terminalId);
    if (cwdDisplay) {
      cwdDisplay.remove();
      this.cwdDisplays.delete(terminalId);
    }

    // Dispose shell integration addon
    const addon = this.shellAddons.get(terminalId);
    if (addon) {
      addon.dispose();
      this.shellAddons.delete(terminalId);
    }
  }

  public dispose(): void {
    this.statusMap.clear();
    this.commandStartTimes.clear();
<<<<<<< HEAD
    this.statusIndicators.forEach(indicator => indicator.remove());
=======
    this.statusIndicators.forEach((indicator) => indicator.remove());
>>>>>>> d6888c0d
    this.statusIndicators.clear();
    this.cwdDisplays.forEach((display) => display.remove());
    this.cwdDisplays.clear();
    this.shellAddons.forEach((addon) => addon.dispose());
    this.shellAddons.clear();
  }

  /**
   * Get shell integration state for a terminal
   */
  public getShellIntegrationState(terminalId: string):
    | {
        isActive: boolean;
        currentCommand?: ICommandDetection;
        commandHistory: ICommandDetection[];
        currentCwd: string;
        lastExitCode?: number;
      }
    | undefined {
    const addon = this.shellAddons.get(terminalId);
    if (!addon) return undefined;

    return {
      isActive: addon.isActive(),
      currentCommand: addon.getCurrentCommand(),
      commandHistory: addon.getCommandHistory(),
      currentCwd: addon.getCurrentCwd(),
      lastExitCode: this.statusMap.get(terminalId)?.lastExitCode,
    };
  }

  /**
   * Get command history for a terminal
   */
  public getTerminalCommandHistory(terminalId: string): ICommandDetection[] {
    const addon = this.shellAddons.get(terminalId);
    return addon?.getCommandHistory() || [];
  }

  /**
   * Clear command history for a terminal
   */
  public clearTerminalCommandHistory(terminalId: string): void {
    const addon = this.shellAddons.get(terminalId);
    addon?.clearHistory();
  }
}<|MERGE_RESOLUTION|>--- conflicted
+++ resolved
@@ -563,11 +563,7 @@
   public dispose(): void {
     this.statusMap.clear();
     this.commandStartTimes.clear();
-<<<<<<< HEAD
-    this.statusIndicators.forEach(indicator => indicator.remove());
-=======
     this.statusIndicators.forEach((indicator) => indicator.remove());
->>>>>>> d6888c0d
     this.statusIndicators.clear();
     this.cwdDisplays.forEach((display) => display.remove());
     this.cwdDisplays.clear();
