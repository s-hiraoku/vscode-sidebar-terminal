/**
 * リファクタリング後のWebViewメインエントリーポイント
 */
import { Terminal } from 'xterm';
import { FitAddon } from 'xterm-addon-fit';
import { WebLinksAddon } from 'xterm-addon-web-links';
import 'xterm/css/xterm.css';

// Types and constants
import type {
  WebviewMessage,
  VsCodeMessage,
  TerminalConfig,
  TerminalSettings,
  ClaudeCodeState,
  AltClickState,
  TerminalInteractionEvent,
} from '../types/common';
import { webview as log } from '../utils/logger';
import { WEBVIEW_TERMINAL_CONSTANTS, SPLIT_CONSTANTS } from './constants/webview';
import { getWebviewTheme, WEBVIEW_THEME_CONSTANTS } from './utils/WebviewThemeUtils';
import { SplitManager } from './managers/SplitManager';
import { SettingsPanel } from './components/SettingsPanel';
import {
  showTerminalKillError,
  showTerminalCloseError,
  showClaudeCodeDetected,
  showClaudeCodeEnded,
  showAltClickDisabledWarning as _showAltClickDisabledWarning,
  showTerminalInteractionIssue as _showTerminalInteractionIssue,
} from './utils/NotificationUtils';

// Type definitions
interface TerminalMessage extends WebviewMessage {
  terminalId?: string;
  terminalName?: string;
  data?: string;
  config?: TerminalConfig;
  activeTerminalId?: string;
  exitCode?: number;
  settings?: {
    fontSize: number;
    fontFamily: string;
    theme?: string;
    cursorBlink: boolean;
  };
}

declare const acquireVsCodeApi: () => {
  postMessage: (message: VsCodeMessage) => void;
  getState: () => unknown;
  setState: (state: unknown) => void;
};

const vscode = acquireVsCodeApi();

// Main terminal management class
class TerminalWebviewManager {
  public terminal: Terminal | null = null;
  public fitAddon: FitAddon | null = null;
  public terminalContainer: HTMLElement | null = null;
  private isComposing: boolean = false;
  public activeTerminalId: string | null = null;

  // Performance optimization: Buffer output and batch writes
  private outputBuffer: string[] = [];
  private bufferFlushTimer: number | null = null;
  private readonly BUFFER_FLUSH_INTERVAL = SPLIT_CONSTANTS.BUFFER_FLUSH_INTERVAL;
  private readonly MAX_BUFFER_SIZE = SPLIT_CONSTANTS.MAX_BUFFER_SIZE;

  // Performance optimization: Debounce resize operations
  private resizeDebounceTimer: number | null = null;
  private readonly RESIZE_DEBOUNCE_DELAY = SPLIT_CONSTANTS.RESIZE_DEBOUNCE_DELAY;

  // Managers
  private splitManager: SplitManager;
  private settingsPanel: SettingsPanel;

  // Current settings
  private currentSettings: TerminalSettings = {
    fontSize: 14,
    fontFamily: 'Consolas, monospace',
    theme: 'auto',
    cursorBlink: true,
    altClickMovesCursor: true,
    multiCursorModifier: 'alt',
  };

  // Claude Code detection and Alt+Click control
  private claudeCodeState: ClaudeCodeState = {
    isActive: false,
  };

  private altClickState: AltClickState = {
    isEnabled: true,
    isTemporarilyDisabled: false,
  };

  // Claude Code detection patterns
  private readonly CLAUDE_CODE_PATTERNS = [
    /claude/i,
    /\[agent\]/i,
    /\[tool\]/i,
    /\[thinking\]/i,
    /anthropic/i,
    /ai\s*assistant/i,
  ];

  // Output monitoring for Claude Code detection
  private outputMonitoringInterval: number | null = null;
  private recentOutputVolume = 0;
  private lastOutputTime = 0;

  constructor() {
    this.splitManager = new SplitManager();
    this.settingsPanel = new SettingsPanel({
      onSettingsChange: (settings) => {
        this.applySettings(settings);
      },
    });

    // Load settings from VS Code state if available
    this.loadSettings();
  }

  public initializeSimpleTerminal(): void {
    const container = document.getElementById('terminal-body');
    if (!container) {
      log('Terminal container not found');
      return;
    }

    log('🎯 [WEBVIEW] Initializing simple terminal');

    // Use the existing terminal-body container
    this.terminalContainer = container;

    // Add terminal container class for border styling
    container.className = 'terminal-container active'; // Start as active
    container.setAttribute('data-terminal-id', 'primary');

    // Style the container (let CSS classes handle borders)
    container.style.cssText = `
      display: flex;
      flex-direction: column;
      background: #000;
      width: 100%;
      height: 100%;
      overflow: hidden;
      margin: 0;
      padding: 0;
      gap: 0;
    `;

    // Add placeholder content
    container.innerHTML = `
      <div id="terminal-placeholder" style="
        position: absolute;
        top: 50%;
        left: 50%;
        transform: translate(-50%, -50%);
        color: #888;
        font-family: monospace;
        font-size: 14px;
        text-align: center;
      ">
        <div>Terminal Ready</div>
        <div style="font-size: 12px; margin-top: 8px;">Waiting for initialization...</div>
      </div>
    `;

    if (this.terminalContainer) {
      log('🎯 [WEBVIEW] Simple terminal container initialized successfully');
    } else {
      log('❌ [WEBVIEW] Failed to initialize terminal container');
    }

    // Setup IME support
    this.setupIMEHandling();

    // Setup Alt key visual feedback (VS Code standard)
    this.setupAltKeyVisualFeedback();
  }

  public createTerminal(id: string, name: string, _config: TerminalConfig): void {
    log('🎯 [WEBVIEW] Creating terminal:', id, name);
    // Don't set active here - it will be set after the terminal is stored

    if (!this.terminalContainer) {
      // Try to get the container again
      this.terminalContainer = document.getElementById('terminal-body');
      if (!this.terminalContainer) {
        log('❌ [WEBVIEW] No terminal container available');
        return;
      }
      log('🎯 [WEBVIEW] Terminal container found on retry');
    }

    try {
      const terminalTheme = getWebviewTheme();
      log('🎨 [WEBVIEW] Creating terminal with theme:', terminalTheme);

      // Apply current settings to new terminal
      const terminalOptions = {
        fontSize: this.currentSettings.fontSize,
        fontFamily: this.currentSettings.fontFamily,
        theme:
          this.currentSettings.theme === 'auto'
            ? terminalTheme
            : this.currentSettings.theme === 'dark'
              ? WEBVIEW_THEME_CONSTANTS.DARK_THEME
              : WEBVIEW_THEME_CONSTANTS.LIGHT_THEME,
        cursorBlink: this.currentSettings.cursorBlink,
        allowTransparency: true,
        scrollback: 10000,
        // VS Code standard: Enable Alt+Click cursor positioning
        altClickMovesCursor: this.isVSCodeAltClickEnabled(),
      };

      const terminal = new Terminal(terminalOptions);

      const fitAddon = new FitAddon();
      terminal.loadAddon(fitAddon);
      terminal.loadAddon(new WebLinksAddon());

      // Clear placeholder
      const placeholder = document.getElementById('terminal-placeholder');
      if (placeholder) {
        placeholder.remove();
      }

      // Create terminal container div - unified logic for all terminals
      const terminalDiv = document.createElement('div');
      terminalDiv.setAttribute('data-terminal-container', 'terminal');
      terminalDiv.setAttribute('data-terminal-id', id);
      terminalDiv.id = `terminal-container-${id}`;
      terminalDiv.className = 'terminal-container';
      terminalDiv.tabIndex = -1; // Make focusable

      // Set split mode if this is the second terminal
      if (this.splitManager.getTerminals().size >= 1 && !this.splitManager.getIsSplitMode()) {
        this.splitManager.prepareSplitMode('vertical');
      }

      // Add to DOM first
      this.terminalContainer.appendChild(terminalDiv);

      // Register the container with split manager
      this.splitManager.getTerminalContainers().set(id, terminalDiv);

      // Apply flex-based styling to the new terminal (let CSS classes handle borders)
      terminalDiv.style.cssText = `
        width: 100%; 
        flex: 1;
        display: flex;
        flex-direction: column;
        overflow: hidden;
        margin: 0;
        padding: 2px;
        min-height: 100px;
        outline: none;
      `;
      log(`📐 [MAIN] Applied flex layout for terminal ${id}`);

      // CRITICAL: Apply flex layout to ALL terminals IMMEDIATELY (before terminal.open)
      log(
        `📐 [MAIN] Applying flex layout to all ${this.splitManager.getTerminalContainers().size} terminals IMMEDIATELY`
      );

      this.splitManager.getTerminalContainers().forEach((container, terminalId) => {
        // Update only necessary styles, don't override border styles
        container.style.width = '100%';
        container.style.flex = '1';
        container.style.display = 'flex';
        container.style.flexDirection = 'column';
        container.style.overflow = 'hidden';
        container.style.margin = '0';
        container.style.padding = '2px';
        container.style.minHeight = '100px';
        container.style.outline = 'none';

        log(`📐 [MAIN] Applied flex layout to terminal ${terminalId}`);

        // Add click event if not already added
        if (!container.hasAttribute('data-click-handler')) {
          container.setAttribute('data-click-handler', 'true');
          container.addEventListener('click', () => {
            log(
              `🖱️ [CLICK] Terminal clicked: ${terminalId}, current active: ${this.activeTerminalId}`
            );

            // Always ensure the clicked terminal gets focus, even if it's already active
            this.ensureTerminalFocus(terminalId);

            // Switch terminals if different terminal is clicked
            if (this.activeTerminalId !== terminalId) {
              this.switchToTerminal(terminalId);
            }
          });
        }
      });

      // Force layout recalculation BEFORE opening terminal
      this.splitManager.getTerminalContainers().forEach((container) => {
        // eslint-disable-next-line @typescript-eslint/no-unused-expressions
        container.offsetHeight; // Force reflow
      });
      log(
        `📐 [MAIN] Forced layout recalculation for all ${this.splitManager.getTerminalContainers().size} containers`
      );

      const targetContainer = terminalDiv;

      // Open terminal AFTER flex layout is applied
      setTimeout(() => {
        try {
          log(`🎨 [MAIN] Opening terminal ${id} after flex layout applied`);
          terminal.open(targetContainer);

          // Wait longer for DOM and flex layout to fully stabilize before fitting
          setTimeout(() => {
            // Force layout recalculation before fit
            // eslint-disable-next-line @typescript-eslint/no-unused-expressions
            targetContainer.offsetHeight; // Trigger reflow

            const terminalBody = document.getElementById('terminal-body');
            const terminalMain = document.getElementById('terminal');

            log(`🔧 [MAIN] Hierarchy sizes before fit:`, {
              terminal: terminalMain
                ? { w: terminalMain.offsetWidth, h: terminalMain.offsetHeight }
                : 'not found',
              terminalBody: terminalBody
                ? { w: terminalBody.offsetWidth, h: terminalBody.offsetHeight }
                : 'not found',
              targetContainer: { w: targetContainer.offsetWidth, h: targetContainer.offsetHeight },
              containerStyle: targetContainer.style.cssText,
              terminalCount: this.splitManager.getTerminalContainers().size,
            });

            fitAddon.fit();
            terminal.refresh(0, terminal.rows - 1);
            terminal.focus();

            // Add click event to xterm.js terminal area for reliable focus handling
            this.addXtermClickHandler(terminal, id, targetContainer);

            // Only set as main terminal if it's the first one or not in split mode
            if (!this.splitManager.getIsSplitMode() || !this.terminal) {
              this.terminal = terminal;
              this.fitAddon = fitAddon;
            }

            // Switch to the newly created terminal
            this.switchToTerminal(id);

            // Re-fit ALL terminals to ensure consistent sizing
            setTimeout(() => {
              log(`🔧 [MAIN] Re-fitting ALL terminals for consistency`);
              this.splitManager.getTerminals().forEach((terminalData, terminalId) => {
                if (terminalData.fitAddon) {
                  const container = this.splitManager.getTerminalContainers().get(terminalId);
                  if (container) {
                    // eslint-disable-next-line @typescript-eslint/no-unused-expressions
                    container.offsetHeight; // Force reflow
                    terminalData.fitAddon.fit();
                    log(
                      `🔧 [MAIN] Re-fitted terminal ${terminalId}, size: ${container.offsetWidth}x${container.offsetHeight}`
                    );
                  }
                }
              });
            }, 200);
          }, 500); // Increased delay for flex layout stabilization
        } catch (openError) {
          log('❌ [WEBVIEW] Error opening terminal:', openError);
        }
      }, 100);

      // Handle terminal input with IME support
      terminal.onData((data) => {
        // Don't block IME input - let xterm.js handle it naturally
        log('🌐 [INPUT] Terminal data received:', {
          data: data,
          length: data.length,
          isComposing: this.isComposing,
          charCodes: Array.from(data).map((c) => c.charCodeAt(0)),
        });

        vscode.postMessage({
          command: 'input' as const,
          data,
          terminalId: this.activeTerminalId || id,
        });
      });

      // Handle terminal focus events for border updates
      // Note: xterm.js doesn't have onFocus, we'll handle focus via DOM events
      terminalDiv.addEventListener(
        'focus',
        () => {
          log(`🔵 [FOCUS] Terminal ${id} received focus - updating borders`);
          this.setActiveTerminalId(id);
        },
        true
      );

      // Handle resize
      terminal.onResize((size) => {
        vscode.postMessage({
          command: 'resize' as const,
          cols: size.cols,
          rows: size.rows,
          terminalId: id,
        });
      });

      // Store terminal instance
      this.splitManager.setTerminal(id, {
        terminal,
        fitAddon,
        name,
        container: terminalDiv,
      });

      // Set this terminal as active and update borders
      this.setActiveTerminalId(id);

      // Performance optimization: Use debounced resize observer
      if (this.terminalContainer) {
        const resizeObserver = new ResizeObserver(() => {
          if (this.fitAddon && this.terminal) {
            this.debouncedResize(this.terminal.cols, this.terminal.rows);
          }
        });
        resizeObserver.observe(this.terminalContainer);
      }
    } catch (error) {
      log('❌ [WEBVIEW] Error creating terminal:', error);
    }
  }

  public switchToTerminal(id: string): void {
    log('🔄 [WEBVIEW] Switching to terminal:', id);

    this.setActiveTerminalId(id);

    // Apply consistent flex styling to all terminals (preserve CSS border classes)
    this.splitManager.getTerminalContainers().forEach((container, _terminalId) => {
      // Update only necessary styles, don't override border styles
      container.style.width = '100%';
      container.style.flex = '1';
      container.style.display = 'flex';
      container.style.flexDirection = 'column';
      container.style.overflow = 'hidden';
      container.style.minHeight = '100px';
      container.style.margin = '0';
      container.style.padding = '2px';
      container.style.outline = 'none';
    });

    // Focus the active terminal and ensure proper fit
    const terminalData = this.splitManager.getTerminals().get(id);
    if (terminalData?.terminal) {
      // Apply immediate focus first
      try {
        terminalData.terminal.focus();
        log(`🎯 [SWITCH] Immediate focus applied to terminal ${id}`);
      } catch (error) {
        log(`⚠️ [SWITCH] Error applying immediate focus to terminal ${id}:`, error);
      }

      // Wait for CSS updates to be applied, then apply delayed focus and fit
      setTimeout(() => {
        const container = this.splitManager.getTerminalContainers().get(id);
        if (container) {
          // Force layout recalculation
          // eslint-disable-next-line @typescript-eslint/no-unused-expressions
          container.offsetHeight;

          log(`🔧 [SWITCH] Container size for terminal ${id}:`, {
            width: container.offsetWidth,
            height: container.offsetHeight,
          });
        }

        // Re-apply focus after layout changes
        try {
          terminalData.terminal.focus();
          if (terminalData.fitAddon) {
            terminalData.fitAddon.fit();
            log(`🔧 [SWITCH] Delayed focus and fit applied for terminal ${id}`);
          }
        } catch (error) {
          log(`⚠️ [SWITCH] Error applying delayed focus to terminal ${id}:`, error);
        }
      }, 50);
    }

    log('✅ [WEBVIEW] Switched to terminal:', id);
  }

  public closeTerminal(id?: string): void {
    // According to the spec: always kill the ACTIVE terminal, not the specified one
    const activeTerminalId = this.activeTerminalId;
    log(
      '🗑️ [WEBVIEW] Close terminal requested for:',
      id,
      'but will close active terminal:',
      activeTerminalId
    );

    if (!activeTerminalId) {
      log('⚠️ [WEBVIEW] No active terminal to close');
      showTerminalKillError('No active terminal to close');
      return;
    }

    // Check if this is a safe kill attempt using the ACTIVE terminal
    if (!this.canKillTerminal(activeTerminalId)) {
      return;
    }

    this.performKillTerminal(activeTerminalId);
  }

  // Track terminals being closed to prevent double processing
  private terminalsBeingClosed = new Set<string>();

  private canKillTerminal(id: string): boolean {
    // Prevent double processing
    if (this.terminalsBeingClosed.has(id)) {
      log('🔄 [WEBVIEW] Terminal already being closed:', id);
      return false;
    }

    const terminalCount = this.splitManager.getTerminals().size;
    const minTerminalCount = 1;

    log('🔧 [WEBVIEW] canKillTerminal check:', {
      terminalId: id,
      terminalCount,
      minTerminalCount,
      activeTerminalId: this.activeTerminalId,
      beingClosed: Array.from(this.terminalsBeingClosed),
    });

    if (terminalCount <= minTerminalCount) {
      log('🛡️ [WEBVIEW] Cannot kill terminal - would go below minimum count');
      this.showLastTerminalWarning(minTerminalCount);
      return false;
    }

    return true;
  }

  private showLastTerminalWarning(minCount: number): void {
    showTerminalCloseError(minCount);
  }

  private performKillTerminal(id: string): void {
    log('🗑️ [WEBVIEW] Performing kill for terminal:', id);

    // Mark terminal as being closed
    this.terminalsBeingClosed.add(id);

    log('🗑️ [WEBVIEW] Current active terminal:', this.activeTerminalId);
    log(
      '🗑️ [WEBVIEW] Terminals before removal:',
      Array.from(this.splitManager.getTerminals().keys())
    );

    // Remove terminal instance
    const terminalData = this.splitManager.getTerminals().get(id);
    if (terminalData) {
      terminalData.terminal.dispose();
      this.splitManager.getTerminals().delete(id);
      log('🗑️ [WEBVIEW] Terminal instance removed:', id);
    }

    // Remove terminal container
    const container = this.splitManager.getTerminalContainers().get(id);
    if (container) {
      container.remove();
      this.splitManager.getTerminalContainers().delete(id);
      log('🗑️ [WEBVIEW] Terminal container removed:', id);
    }

    // Adjust remaining terminal layouts
    const remainingTerminals = Array.from(this.splitManager.getTerminals().keys());
    log('🗑️ [WEBVIEW] Remaining terminals:', remainingTerminals);

    // Update all remaining terminals to use flex layout
    log(`🗑️ [WEBVIEW] Updating ${remainingTerminals.length} remaining terminals with flex layout`);

    remainingTerminals.forEach((terminalId) => {
      const container = this.splitManager.getTerminalContainers().get(terminalId);
      if (container) {
        // Apply unified flex styling to all remaining terminals (preserve CSS border classes)
        container.style.width = '100%';
        container.style.flex = '1';
        container.style.display = 'flex';
        container.style.flexDirection = 'column';
        container.style.overflow = 'hidden';
        container.style.minHeight = '100px';
        container.style.margin = '0';
        container.style.padding = '2px';
        container.style.outline = 'none';
        log(`🗑️ [WEBVIEW] Updated terminal ${terminalId} with flex layout`);
      }
    });

    // If this was the active terminal, switch to another one
    if (this.activeTerminalId === id) {
      if (remainingTerminals.length > 0) {
        const nextTerminalId = remainingTerminals[0];
        if (nextTerminalId) {
          this.switchToTerminal(nextTerminalId);
        }
      } else {
        this.activeTerminalId = null;
        this.showTerminalPlaceholder();
      }
    } else {
      // Update status for terminal closure
    }

    // Notify extension about terminal closure ONLY if terminal actually existed
    if (terminalData) {
      vscode.postMessage({
        command: 'terminalClosed',
        terminalId: id,
      });
      log('📤 [WEBVIEW] Sent terminalClosed message to extension for:', id);
    }

    log('✅ [WEBVIEW] Terminal closed:', id);
  }

  /**
   * Handle terminal removal notification from extension (UI cleanup only)
   */
  public handleTerminalRemovedFromExtension(id: string): void {
    log('🗑️ [WEBVIEW] Handling terminal removal from extension:', id);

    // Remove from being closed tracking (if it exists)
    this.terminalsBeingClosed.delete(id);

    // Check if terminal exists in webview
    const terminalData = this.splitManager.getTerminals().get(id);
    const container = this.splitManager.getTerminalContainers().get(id);

    if (!terminalData && !container) {
      log('🔄 [WEBVIEW] Terminal already removed from webview:', id);
      return;
    }

    // UI cleanup only (no extension communication)
    if (terminalData) {
      terminalData.terminal.dispose();
      this.splitManager.getTerminals().delete(id);
      log('🗑️ [WEBVIEW] Terminal instance cleaned up:', id);
    }

    if (container) {
      container.remove();
      this.splitManager.getTerminalContainers().delete(id);
      log('🗑️ [WEBVIEW] Terminal container cleaned up:', id);
    }

    // Update remaining terminals layout
    const remainingTerminals = Array.from(this.splitManager.getTerminals().keys());
    log('🗑️ [WEBVIEW] Remaining terminals after extension removal:', remainingTerminals);

    // Apply flex layout to remaining terminals
    remainingTerminals.forEach((terminalId) => {
      const terminalContainer = this.splitManager.getTerminalContainers().get(terminalId);
      if (terminalContainer) {
        // Update only necessary styles, don't override border styles
        terminalContainer.style.width = '100%';
        terminalContainer.style.flex = '1';
        terminalContainer.style.display = 'flex';
        terminalContainer.style.flexDirection = 'column';
        terminalContainer.style.overflow = 'hidden';
        terminalContainer.style.minHeight = '100px';
        terminalContainer.style.margin = '0';
        terminalContainer.style.padding = '2px';
        terminalContainer.style.outline = 'none';
      }
    });

    // Handle active terminal change
    if (this.activeTerminalId === id) {
      if (remainingTerminals.length > 0) {
        const nextTerminalId = remainingTerminals[0];
        if (nextTerminalId) {
          this.switchToTerminal(nextTerminalId);
        }
      } else {
        this.activeTerminalId = null;
        this.showTerminalPlaceholder();
      }
    }

    log('✅ [WEBVIEW] Terminal removal from extension handled:', id);
  }

  private showTerminalPlaceholder(): void {
    const terminalBody = document.getElementById('terminal-body');
    if (terminalBody) {
      terminalBody.innerHTML = `
        <div id="terminal-placeholder" style="
          position: absolute;
          top: 50%;
          left: 50%;
          transform: translate(-50%, -50%);
          color: #888;
          font-family: monospace;
          font-size: 14px;
          text-align: center;
        ">
          <div>No Terminal</div>
          <div style="font-size: 12px; margin-top: 8px;">Create a new terminal to get started</div>
        </div>
      `;
    }
  }

  public writeToTerminal(data: string, terminalId?: string): void {
    // Monitor output for Claude Code detection
    this.monitorTerminalOutput(data, terminalId);

    // Determine which terminal to write to
    let targetTerminal = this.terminal;

    // First, try to use the specified terminal ID
    if (terminalId) {
      const terminalData = this.splitManager.getTerminals().get(terminalId);
      if (terminalData) {
        targetTerminal = terminalData.terminal;
        log(`📤 [WEBVIEW] Writing to specified terminal: ${terminalId}`);
      } else {
        log(
          `⚠️ [WEBVIEW] Specified terminal not found: ${terminalId}, falling back to active terminal`
        );
      }
    }

    // If no terminal ID specified or terminal not found, use active terminal
    if (!targetTerminal || (!terminalId && this.activeTerminalId)) {
      if (this.activeTerminalId) {
        const terminalData = this.splitManager.getTerminals().get(this.activeTerminalId);
        if (terminalData) {
          targetTerminal = terminalData.terminal;
          log(`📤 [WEBVIEW] Writing to active terminal: ${this.activeTerminalId}`);
        }
      }
    }

    if (targetTerminal) {
      // If a specific terminal ID is provided, write directly to avoid cross-terminal buffering issues
      if (terminalId) {
        targetTerminal.write(data);
        log(`📤 [WEBVIEW] Direct write to terminal ${terminalId}: ${data.length} chars`);
      } else {
        // Use buffering only for active terminal (default behavior)
        // Enhanced buffering strategy for Claude Code compatibility
        const isLargeOutput = data.length >= 1000;
        const bufferFull = this.outputBuffer.length >= this.MAX_BUFFER_SIZE;
        const isClaudeCodeActive = this.claudeCodeState.isActive;
        const isModerateOutput = data.length >= 100; // Medium-sized chunks

        // Immediate flush conditions (prioritized for cursor accuracy)
        const shouldFlushImmediately =
          isLargeOutput || bufferFull || (isClaudeCodeActive && isModerateOutput);

        if (shouldFlushImmediately) {
          this.flushOutputBuffer();
          targetTerminal.write(data);
          const reason = isClaudeCodeActive
            ? 'Claude Code mode'
            : isLargeOutput
              ? 'large output'
              : 'buffer full';
          log(`📤 [WEBVIEW] Immediate write to active terminal: ${data.length} chars (${reason})`);
        } else {
          this.outputBuffer.push(data);
          this.scheduleBufferFlush();
          log(
            `📤 [WEBVIEW] Buffered write to active terminal: ${data.length} chars (buffer: ${this.outputBuffer.length}, Claude Code: ${isClaudeCodeActive})`
          );
        }
      }
    } else {
      log('⚠️ [WEBVIEW] No terminal instance to write to');
    }
  }

  private scheduleBufferFlush(): void {
    if (this.bufferFlushTimer === null) {
      // Dynamic flush interval based on Claude Code state and output frequency
      let flushInterval = this.BUFFER_FLUSH_INTERVAL; // Default 16ms

      if (this.claudeCodeState.isActive) {
        // Claude Code active: Use very aggressive flushing for cursor accuracy
        flushInterval = 4; // 4ms for Claude Code output
      } else if (this.outputBuffer.length > 5) {
        // High-frequency output: Use shorter interval
        flushInterval = 8; // 8ms for frequent output
      }

      this.bufferFlushTimer = window.setTimeout(() => {
        this.flushOutputBuffer();
      }, flushInterval);

      log(
        `📊 [BUFFER] Scheduled flush in ${flushInterval}ms (Claude Code: ${this.claudeCodeState.isActive}, buffer size: ${this.outputBuffer.length})`
      );
    }
  }

  private flushOutputBuffer(): void {
    if (this.bufferFlushTimer !== null) {
      window.clearTimeout(this.bufferFlushTimer);
      this.bufferFlushTimer = null;
    }

    if (this.outputBuffer.length > 0) {
      const bufferedData = this.outputBuffer.join('');
      this.outputBuffer = [];

      // Write to active terminal
      let targetTerminal = this.terminal;
      if (this.activeTerminalId) {
        const terminalData = this.splitManager.getTerminals().get(this.activeTerminalId);
        if (terminalData) {
          targetTerminal = terminalData.terminal;
        }
      }

      if (targetTerminal) {
        targetTerminal.write(bufferedData);
      }
    }
  }

  /**
   * Monitor terminal output for Claude Code detection
   */
  private monitorTerminalOutput(data: string, terminalId?: string): void {
    const currentTime = Date.now();
    this.recentOutputVolume += data.length;
    this.lastOutputTime = currentTime;

    // Check for Claude Code patterns in the output
    const containsClaudeCodePattern = this.CLAUDE_CODE_PATTERNS.some((pattern) =>
      pattern.test(data)
    );

    // High-frequency output detection (potential Claude Code activity)
    const isHighFrequencyOutput =
      this.recentOutputVolume > 500 &&
      currentTime - (this.claudeCodeState.startTime || currentTime) < 2000;

    // Large output chunks (typical of Claude Code responses)
    const isLargeOutput = data.length >= 1000;

    if (containsClaudeCodePattern || isHighFrequencyOutput || isLargeOutput) {
      this.activateClaudeCodeMode(terminalId || this.activeTerminalId || '');
    }

    // Reset output volume periodically
    if (!this.outputMonitoringInterval) {
      this.outputMonitoringInterval = window.setTimeout(() => {
        this.recentOutputVolume = 0;
        this.outputMonitoringInterval = null;

        // Deactivate Claude Code mode if no recent activity
        if (currentTime - this.lastOutputTime > 3000 && this.claudeCodeState.isActive) {
          this.deactivateClaudeCodeMode();
        }
      }, 5000);
    }
  }

  /**
   * Activate Claude Code mode and temporarily disable Alt+Click via xterm.js
   */
  private activateClaudeCodeMode(terminalId: string): void {
    if (!this.claudeCodeState.isActive) {
      this.claudeCodeState = {
        isActive: true,
        terminalId,
        startTime: Date.now(),
        outputVolume: 0,
      };

      // VS Code approach: Disable Alt+Click at xterm.js level for performance
      this.setAltClickForAllTerminals(false);

      log('🤖 [CLAUDE-CODE] Claude Code mode activated, Alt+Click disabled via xterm.js');
      this.emitTerminalInteractionEvent('claude-code-start', terminalId);
      this.showClaudeCodeNotification(true);
    }

    // Update output volume
    this.claudeCodeState.outputVolume = (this.claudeCodeState.outputVolume || 0) + 1;
  }

  /**
   * Deactivate Claude Code mode and re-enable Alt+Click via xterm.js
   */
  private deactivateClaudeCodeMode(): void {
    if (this.claudeCodeState.isActive) {
      const terminalId = this.claudeCodeState.terminalId || '';

      this.claudeCodeState = {
        isActive: false,
      };

      // VS Code approach: Re-enable Alt+Click at xterm.js level
      this.setAltClickForAllTerminals(this.isVSCodeAltClickEnabled());

      log('🤖 [CLAUDE-CODE] Claude Code mode deactivated, Alt+Click re-enabled via xterm.js');
      this.emitTerminalInteractionEvent('claude-code-end', terminalId);
      this.showClaudeCodeNotification(false);
    }
  }

  /**
   * Set Alt+Click setting for all terminals at xterm.js level
   */
  private setAltClickForAllTerminals(enabled: boolean): void {
    // Update all existing terminals
    this.splitManager.getTerminals().forEach((terminalData, terminalId) => {
      if (terminalData.terminal && terminalData.terminal.options) {
        terminalData.terminal.options.altClickMovesCursor = enabled;
        log(`⌨️ [CLAUDE-CODE] Set Alt+Click for terminal ${terminalId}: ${enabled}`);
      }
    });

    // Update main terminal if it exists
    if (this.terminal && this.terminal.options) {
      this.terminal.options.altClickMovesCursor = enabled;
      log(`⌨️ [CLAUDE-CODE] Set Alt+Click for main terminal: ${enabled}`);
    }
  }

  /**
   * Show notification about Claude Code state
   */
  private showClaudeCodeNotification(isActive: boolean): void {
    if (isActive) {
      showClaudeCodeDetected();
    } else {
      showClaudeCodeEnded();
    }

    // Also show subtle notification in the terminal for immediate context
    const message = isActive
      ? 'Claude Code detected - Alt+Click temporarily disabled'
      : 'Claude Code ended - Alt+Click re-enabled';
    this.showNotificationInTerminal(message, isActive ? 'info' : 'success');
  }

  /**
   * Show notification in terminal overlay
   */
  private showNotificationInTerminal(message: string, type: 'info' | 'success' | 'warning'): void {
    const terminalBody = document.getElementById('terminal-body');
    if (!terminalBody) return;

    // Create notification element
    const notification = document.createElement('div');
    notification.className = `claude-code-notification ${type}`;
    notification.textContent = message;
    notification.style.cssText = `
      position: absolute;
      top: 10px;
      right: 10px;
      padding: 8px 12px;
      border-radius: 4px;
      font-size: 12px;
      font-family: monospace;
      z-index: 1000;
      max-width: 300px;
      opacity: 0.9;
      transition: opacity 0.3s ease;
      ${type === 'info' ? 'background: rgba(0, 122, 255, 0.8); color: white;' : ''}
      ${type === 'success' ? 'background: rgba(40, 167, 69, 0.8); color: white;' : ''}
      ${type === 'warning' ? 'background: rgba(255, 193, 7, 0.8); color: black;' : ''}
    `;

    // Remove existing notification
    const existingNotification = terminalBody.querySelector('.claude-code-notification');
    if (existingNotification) {
      existingNotification.remove();
    }

    // Add new notification
    terminalBody.appendChild(notification);

    // Auto-remove after 3 seconds
    setTimeout(() => {
      if (notification.parentElement) {
        notification.style.opacity = '0';
        setTimeout(() => {
          if (notification.parentElement) {
            notification.remove();
          }
        }, 300);
      }
    }, 3000);
  }

  /**
   * Emit terminal interaction event for logging
   */
  private emitTerminalInteractionEvent(
    type: TerminalInteractionEvent['type'],
    terminalId: string,
    data?: unknown
  ): void {
    const event: TerminalInteractionEvent = {
      type,
      terminalId,
      timestamp: Date.now(),
      data,
    };

    log(`📊 [INTERACTION] Event: ${type}`, event);
  }

  public debouncedResize(cols: number, rows: number): void {
    if (this.resizeDebounceTimer !== null) {
      window.clearTimeout(this.resizeDebounceTimer);
    }

    this.resizeDebounceTimer = window.setTimeout(() => {
      if (this.fitAddon && this.terminal) {
        this.terminal.resize(cols, rows);
        this.fitAddon.fit();
      }
      this.resizeDebounceTimer = null;
    }, this.RESIZE_DEBOUNCE_DELAY);
  }

  // Split functionality methods
  public initializeSplitControls(): void {
    log('🔀 [WEBVIEW] Split controls ready (using panel commands)');
  }

  public prepareSplitMode(direction: 'horizontal' | 'vertical'): void {
    this.splitManager.prepareSplitMode(direction);
  }

  public splitTerminal(direction: 'horizontal' | 'vertical'): void {
    this.splitManager.splitTerminal(direction);
  }

  public addNewTerminalToSplit(terminalId: string, terminalName: string): void {
    this.splitManager.addNewTerminalToSplit(terminalId, terminalName);
  }

  private setupIMEHandling(): void {
    log('🌐 [WEBVIEW] Setting up IME handling - let xterm.js handle composition');

    // Let xterm.js handle IME composition natively
    // Only use compositionstart/end to track state, don't send data manually
    document.addEventListener('compositionstart', () => {
      this.isComposing = true;
      log('🌐 [IME] Composition started - blocking terminal input');
    });

    document.addEventListener('compositionend', () => {
      log('🌐 [IME] Composition ended - letting xterm.js handle the data');

      // Reset composition state after a short delay to allow xterm.js to process
      setTimeout(() => {
        this.isComposing = false;
        log('🌐 [IME] Composition state reset');
      }, 10);
    });

    const style = document.createElement('style');
    style.textContent = `
      .xterm-screen {
        min-width: 1px;
      }
      .xterm-composition-view {
        background: rgba(255, 255, 0, 0.3);
        border-bottom: 1px solid #ffff00;
      }
    `;
    document.head.appendChild(style);
  }

  /**
   * Setup Alt key visual feedback (VS Code standard)
   * Shows visual cursor indication when Alt key is pressed to indicate Alt+Click functionality
   */
  private setupAltKeyVisualFeedback(): void {
    log('⌨️ [WEBVIEW] Setting up VS Code standard Alt key visual feedback');

    // Add CSS for VS Code standard Alt key visual feedback
    const style = document.createElement('style');
    style.textContent = `
      /* VS Code standard: Show default cursor when Alt is pressed to indicate Alt+Click functionality */
      .alt-active .xterm-screen {
        cursor: default !important;
      }
      .alt-active .xterm-viewport {
        cursor: default !important;
      }
      .alt-active .xterm {
        cursor: default !important;
      }
    `;
    document.head.appendChild(style);

    // Track Alt key state
    let isAltPressed = false;

    // Add keydown event listener for Alt key
    document.addEventListener('keydown', (event) => {
      if (event.altKey && !isAltPressed) {
        isAltPressed = true;
        document.body.classList.add('alt-active');
        log('⌨️ [ALT] Alt key pressed - showing VS Code standard cursor feedback');
      }
    });

    // Add keyup event listener to remove Alt state
    document.addEventListener('keyup', (event) => {
      if (!event.altKey && isAltPressed) {
        isAltPressed = false;
        document.body.classList.remove('alt-active');
        log('⌨️ [ALT] Alt key released - hiding cursor feedback');
      }
    });

    // Handle window focus events to ensure consistent state
    window.addEventListener('blur', () => {
      if (isAltPressed) {
        isAltPressed = false;
        document.body.classList.remove('alt-active');
        log('⌨️ [ALT] Window lost focus - resetting Alt state');
      }
    });
  }

  public setActiveTerminalId(terminalId: string): void {
    this.activeTerminalId = terminalId;
    log('🎯 [WEBVIEW] Active terminal ID set to:', terminalId);

    // Update terminal borders to highlight active terminal
    this.updateTerminalBorders(terminalId);
  }

  /**
   * Update terminal borders to highlight the active terminal
   */
  private updateTerminalBorders(activeTerminalId: string): void {
    try {
      // Get all terminal containers
<<<<<<< HEAD
      const allTerminals = this.splitManager.getTerminals();

      allTerminals.forEach((terminalData, terminalId) => {
        const container = terminalData.container;
=======
      const allContainers = this.splitManager.getTerminalContainers();

      allContainers.forEach((container, terminalId) => {
>>>>>>> d48c0343
        if (!container) return;

        // Remove existing border classes
        container.classList.remove('active', 'inactive');

        // Add appropriate border class
        if (terminalId === activeTerminalId) {
          container.classList.add('active');
          log(`🔵 [BORDER] Added active border to terminal: ${terminalId}`);
        } else {
          container.classList.add('inactive');
          log(`⚪ [BORDER] Added inactive border to terminal: ${terminalId}`);
        }
      });

      // Also update for the main terminal-body if it's the initial terminal
      const terminalBody = document.getElementById('terminal-body');
      if (terminalBody && terminalBody.classList.contains('terminal-container')) {
        terminalBody.classList.remove('active', 'inactive');
        if (activeTerminalId === 'primary' || allContainers.size === 0) {
          terminalBody.classList.add('active');
          log(`🔵 [BORDER] Added active border to primary terminal body`);
        }
      }

      // Also update terminal panes if in split mode
      if (this.splitManager.getIsSplitMode()) {
        this.updateSplitTerminalBorders(activeTerminalId);
      }
    } catch (error) {
      log('❌ [BORDER] Error updating terminal borders:', error);
    }
  }

  /**
   * Update borders for split terminal panes
   */
  private updateSplitTerminalBorders(activeTerminalId: string): void {
    try {
      const panes = document.querySelectorAll('.terminal-pane');

      panes.forEach((pane) => {
        const paneElement = pane as HTMLElement;
        const terminalContainer = paneElement.querySelector('[data-terminal-id]') as HTMLElement;

        if (!terminalContainer) return;

        const terminalId = terminalContainer.getAttribute('data-terminal-id');

        // Remove existing classes
        paneElement.classList.remove('active', 'inactive');

        // Add appropriate class
        if (terminalId === activeTerminalId) {
          paneElement.classList.add('active');
          log(`🔵 [SPLIT-BORDER] Added active border to split pane: ${terminalId}`);
        } else {
          paneElement.classList.add('inactive');
          log(`⚪ [SPLIT-BORDER] Added inactive border to split pane: ${terminalId}`);
        }
      });
    } catch (error) {
      log('❌ [SPLIT-BORDER] Error updating split terminal borders:', error);
    }
  }

  // Getters for split manager integration
  public getIsSplitMode(): boolean {
    return this.splitManager.getIsSplitMode();
  }

  public getSplitManager(): SplitManager {
    return this.splitManager;
  }

  public switchToNextTerminal(): void {
    const terminalIds = Array.from(this.splitManager.getTerminals().keys());
    if (terminalIds.length <= 1) return;

    const currentIndex = terminalIds.indexOf(this.activeTerminalId || '');
    const nextIndex = (currentIndex + 1) % terminalIds.length;
    const nextTerminalId = terminalIds[nextIndex];

    if (nextTerminalId) {
      this.switchToTerminal(nextTerminalId);
    }
  }

  /**
   * Ensure the specified terminal has focus immediately
   */
  public ensureTerminalFocus(terminalId: string): void {
    log(`🎯 [FOCUS] Ensuring focus for terminal: ${terminalId}`);

    const terminalData = this.splitManager.getTerminals().get(terminalId);
    if (!terminalData?.terminal) {
      log(`⚠️ [FOCUS] Terminal not found: ${terminalId}`);
      return;
    }

    try {
      // Force focus immediately without delay
      terminalData.terminal.focus();
      log(`✅ [FOCUS] Focus applied to terminal: ${terminalId}`);

      // Also trigger fit to ensure proper rendering
      if (terminalData.fitAddon) {
        terminalData.fitAddon.fit();
        log(`📏 [FOCUS] Fit applied to terminal: ${terminalId}`);
      }
    } catch (error) {
      log(`❌ [FOCUS] Error focusing terminal ${terminalId}:`, error);
    }
  }

  /**
   * Check if VS Code Alt+Click cursor positioning should be enabled (VS Code standard)
   * VS Code logic: terminal.integrated.altClickMovesCursor && editor.multiCursorModifier === 'alt'
   */
  private isVSCodeAltClickEnabled(): boolean {
    const altClickSetting = this.currentSettings.altClickMovesCursor;
    const multiCursorModifier = this.currentSettings.multiCursorModifier;

    // VS Code standard: Both conditions must be true
    const altClickEnabled = altClickSetting !== undefined ? Boolean(altClickSetting) : true;
    const multiCursorIsAlt = multiCursorModifier === 'alt';

    const result = altClickEnabled && multiCursorIsAlt;
    log(
      `⌨️ [VS-CODE-ALT-CLICK] Setting check: terminal.integrated.altClickMovesCursor=${altClickEnabled}, editor.multiCursorModifier=${multiCursorModifier}, enabled=${result}`
    );

    return result;
  }

  /**
   * Update xterm.js altClickMovesCursor setting dynamically (VS Code standard)
   */
  private updateAltClickSetting(): void {
    const isEnabled = this.isVSCodeAltClickEnabled();

    // Update all existing terminals
    this.splitManager.getTerminals().forEach((terminalData, terminalId) => {
      if (terminalData.terminal && terminalData.terminal.options) {
        terminalData.terminal.options.altClickMovesCursor = isEnabled;
        log(`⌨️ [UPDATE] Updated Alt+Click setting for terminal ${terminalId}: ${isEnabled}`);
      }
    });

    // Update main terminal if it exists
    if (this.terminal && this.terminal.options) {
      this.terminal.options.altClickMovesCursor = isEnabled;
      log(`⌨️ [UPDATE] Updated Alt+Click setting for main terminal: ${isEnabled}`);
    }
  }

  /**
   * Add click event handler to xterm.js DOM elements for reliable focus (VS Code standard)
   */
  private addXtermClickHandler(
    _terminal: Terminal,
    terminalId: string,
    container: HTMLElement
  ): void {
    // Wait for xterm.js to fully render DOM elements
    setTimeout(() => {
      try {
        // Find the xterm viewport element (where terminal content is displayed)
        const xtermViewport = container.querySelector('.xterm-viewport');
        const xtermScreen = container.querySelector('.xterm-screen');
        const xtermRows = container.querySelector('.xterm-rows');

        // Add click handlers to multiple xterm elements to ensure coverage
        const xtermElements = [xtermViewport, xtermScreen, xtermRows].filter(Boolean);

        xtermElements.forEach((element, index) => {
          if (element && !element.hasAttribute('data-terminal-click-handler')) {
            element.setAttribute('data-terminal-click-handler', terminalId);
            element.addEventListener('click', (event) => {
              // VS Code standard: Only prevent bubbling for non-Alt clicks
              // Allow Alt+Click events to reach xterm.js for cursor positioning
              if (!(event as MouseEvent).altKey) {
                event.stopPropagation();
              }

              // VS Code standard: Handle focus management
              this.ensureTerminalFocus(terminalId);

              if (this.activeTerminalId !== terminalId) {
                this.switchToTerminal(terminalId);
              }
            });

            log(
              `✅ [XTERM-CLICK] Added VS Code standard click handler to xterm element ${index} for terminal: ${terminalId}`
            );
          }
        });

        // Also add a general click handler to the entire container as fallback
        if (!container.hasAttribute('data-xterm-fallback-click')) {
          container.setAttribute('data-xterm-fallback-click', terminalId);
          container.addEventListener('click', (event) => {
            // Only handle if the click wasn't already handled by xterm elements
            if (
              event.target &&
              (event.target as Element).closest('.xterm-viewport, .xterm-screen, .xterm-rows')
            ) {
              return; // Let the xterm handlers handle it
            }

            // VS Code standard: Only handle focus for fallback
            this.ensureTerminalFocus(terminalId);

            if (this.activeTerminalId !== terminalId) {
              this.switchToTerminal(terminalId);
            }
          });

          log(
            `✅ [CONTAINER-CLICK] Added fallback click handler to container for terminal: ${terminalId}`
          );
        }
      } catch (error) {
        log(
          `❌ [XTERM-CLICK] Error adding xterm click handlers for terminal ${terminalId}:`,
          error
        );
      }
    }, 100); // Give xterm.js time to render DOM elements
  }

  public openSettings(): void {
    this.settingsPanel.show(this.currentSettings);
  }

  public applySettings(settings: TerminalSettings): void {
    // Update current settings
    this.currentSettings = { ...this.currentSettings, ...settings };

    // Save settings to VS Code state
    this.saveSettings();

    // Apply settings to all terminals
    this.splitManager.getTerminals().forEach((terminalData) => {
      if (terminalData.terminal) {
        const terminal = terminalData.terminal;
        terminal.options.fontSize = settings.fontSize;
        terminal.options.fontFamily = settings.fontFamily;
        terminal.options.cursorBlink = settings.cursorBlink;

        // Apply theme if needed
        if (settings.theme && settings.theme !== 'auto') {
          terminal.options.theme =
            settings.theme === 'dark'
              ? WEBVIEW_THEME_CONSTANTS.DARK_THEME
              : WEBVIEW_THEME_CONSTANTS.LIGHT_THEME;
        } else {
          // Auto theme - use current VS Code theme
          terminal.options.theme = getWebviewTheme();
        }

        // Refresh terminal to apply changes
        if (terminalData.fitAddon) {
          terminalData.fitAddon.fit();
        }
      }
    });

    // Update Alt+Click settings if they changed
    if (settings.altClickMovesCursor !== undefined || settings.multiCursorModifier !== undefined) {
      this.updateAltClickSetting();
    }

    // Also apply to the main terminal if it exists
    if (this.terminal) {
      const terminal = this.terminal;
      terminal.options.fontSize = settings.fontSize;
      terminal.options.fontFamily = settings.fontFamily;
      terminal.options.cursorBlink = settings.cursorBlink;

      if (settings.theme && settings.theme !== 'auto') {
        terminal.options.theme =
          settings.theme === 'dark'
            ? WEBVIEW_THEME_CONSTANTS.DARK_THEME
            : WEBVIEW_THEME_CONSTANTS.LIGHT_THEME;
      } else {
        terminal.options.theme = getWebviewTheme();
      }

      if (this.fitAddon) {
        this.fitAddon.fit();
      }
    }
  }

  private loadSettings(): void {
    try {
      const state = vscode.getState() as { terminalSettings?: TerminalSettings } | undefined;
      if (state?.terminalSettings) {
        this.currentSettings = { ...this.currentSettings, ...state.terminalSettings };
        log('📋 [WEBVIEW] Loaded settings:', this.currentSettings);
      }
    } catch (error) {
      log('❌ [WEBVIEW] Error loading settings:', error);
    }
  }

  private saveSettings(): void {
    try {
      const state =
        (vscode.getState() as { terminalSettings?: TerminalSettings } | undefined) || {};
      vscode.setState({
        ...state,
        terminalSettings: this.currentSettings,
      });
      log('💾 [WEBVIEW] Saved settings:', this.currentSettings);
    } catch (error) {
      log('❌ [WEBVIEW] Error saving settings:', error);
    }
  }

  public dispose(): void {
    this.flushOutputBuffer();

    if (this.bufferFlushTimer !== null) {
      window.clearTimeout(this.bufferFlushTimer);
      this.bufferFlushTimer = null;
    }

    if (this.resizeDebounceTimer !== null) {
      window.clearTimeout(this.resizeDebounceTimer);
      this.resizeDebounceTimer = null;
    }

    if (this.terminal) {
      this.terminal.dispose();
      this.terminal = null;
    }

    this.fitAddon = null;
    this.terminalContainer = null;
  }
}

// Global instance
const terminalManager = new TerminalWebviewManager();

// Handle messages from the extension
window.addEventListener('message', (event) => {
  const message = event.data as TerminalMessage;
  log('🎯 [WEBVIEW] Message data:', message);

  switch (message.command) {
    case WEBVIEW_TERMINAL_CONSTANTS.COMMANDS.INIT:
      log('🎯 [WEBVIEW] Received INIT command', message);
      if (message.config) {
        terminalManager.initializeSimpleTerminal();

        if (message.activeTerminalId) {
          terminalManager.setActiveTerminalId(message.activeTerminalId);
        }

        // Apply settings if provided
        if (message.settings) {
          terminalManager.applySettings(message.settings);
        }

        const checkContainerAndCreate = (): void => {
          if (terminalManager.terminalContainer) {
            const terminalId = message.activeTerminalId || 'terminal-initial';
            try {
              if (message.config) {
                terminalManager.createTerminal(terminalId, 'Terminal 1', message.config);
              } else {
                throw new Error('No terminal config provided');
              }
              terminalManager.initializeSplitControls();
            } catch (error) {
              log('❌ [WEBVIEW] Error during terminal creation:', error);
            }
          } else {
            setTimeout(checkContainerAndCreate, 50);
          }
        };

        setTimeout(checkContainerAndCreate, 10);
      } else {
        log('❌ [WEBVIEW] No config provided in INIT message');
      }
      break;

    case WEBVIEW_TERMINAL_CONSTANTS.COMMANDS.OUTPUT:
      if (message.data) {
        terminalManager.writeToTerminal(message.data, message.terminalId);
      }
      break;

    case WEBVIEW_TERMINAL_CONSTANTS.COMMANDS.EXIT:
      if (message.exitCode !== undefined) {
        terminalManager.writeToTerminal(
          `\r\n[Process exited with code ${message.exitCode ?? 'unknown'}]\r\n`
        );
      }
      break;

    case WEBVIEW_TERMINAL_CONSTANTS.COMMANDS.SPLIT:
      log('🔀 [WEBVIEW] Received SPLIT command - preparing split mode');
      terminalManager.prepareSplitMode('vertical');
      log('🔀 [WEBVIEW] Split mode prepared, isSplitMode:', terminalManager.getIsSplitMode());
      break;

    case WEBVIEW_TERMINAL_CONSTANTS.COMMANDS.TERMINAL_CREATED:
      if (message.terminalId && message.terminalName && message.config) {
        log('🔀 [WEBVIEW] Creating terminal:', {
          terminalId: message.terminalId,
          isSplitMode: terminalManager.getIsSplitMode(),
          activeTerminalId: terminalManager.activeTerminalId,
        });

        // createTerminal handles all split logic internally - no need for addNewTerminalToSplit
        terminalManager.createTerminal(message.terminalId, message.terminalName, message.config);
      }
      break;

    case WEBVIEW_TERMINAL_CONSTANTS.COMMANDS.TERMINAL_REMOVED:
      if (message.terminalId) {
        log('🗑️ [WEBVIEW] Received terminal removal command for:', message.terminalId);
        // Terminal was already removed on extension side, just cleanup UI
        terminalManager.handleTerminalRemovedFromExtension(message.terminalId);
      }
      break;

    case 'openSettings':
      log('⚙️ [WEBVIEW] Opening settings panel');
      terminalManager.openSettings();
      break;

    case 'settingsResponse':
      log('⚙️ [WEBVIEW] Received settings response:', message.settings);
      if (message.settings) {
        terminalManager.applySettings(message.settings);
      }
      break;

    default:
      if ((message as { command: string }).command === 'killTerminal') {
        log('🗑️ [WEBVIEW] Received killTerminal command');
        terminalManager.closeTerminal(); // Will kill active terminal
      } else {
        log('⚠️ [WEBVIEW] Unknown command received:', message.command);
      }
  }
});

// Enhanced update status function
function updateStatus(_message: string, _type: 'info' | 'success' | 'error' = 'info'): void {}

// Activity listeners disabled to maintain toast behavior
function setupActivityListeners(): void {
  log('📱 [ACTIVITY] Activity listeners disabled to prevent status re-show');
  // Removed activity listeners that were causing status to re-appear
}

document.addEventListener('keydown', (e) => {
  // Ctrl+Tab to switch between terminals
  if (e.ctrlKey && e.key === 'Tab') {
    e.preventDefault();
    terminalManager.switchToNextTerminal();
  }
});

// Notify extension that webview is ready
log('🎯 [WEBVIEW] Webview script starting...');
updateStatus('Webview script loaded');

setupActivityListeners();

function sendReadyMessage(): void {
  log('🎯 [WEBVIEW] Sending READY message to extension');
  updateStatus('Sending ready message to extension');
  try {
    vscode.postMessage({ command: 'ready' as const });
    log('✅ [WEBVIEW] READY message sent successfully');
    updateStatus('Ready message sent, waiting for response...');
  } catch (error) {
    log('❌ [WEBVIEW] Failed to send READY message:', error);
    updateStatus(`ERROR sending ready: ${String(error)}`);
  }
}

// Wait for DOM to be fully loaded
if (document.readyState === 'loading') {
  document.addEventListener('DOMContentLoaded', () => {
    updateStatus('DOM loaded, sending ready message');
    sendReadyMessage();
  });
} else {
  updateStatus('DOM ready, sending ready message');
  sendReadyMessage();
}<|MERGE_RESOLUTION|>--- conflicted
+++ resolved
@@ -1163,16 +1163,12 @@
   private updateTerminalBorders(activeTerminalId: string): void {
     try {
       // Get all terminal containers
-<<<<<<< HEAD
+
       const allTerminals = this.splitManager.getTerminals();
 
       allTerminals.forEach((terminalData, terminalId) => {
         const container = terminalData.container;
-=======
-      const allContainers = this.splitManager.getTerminalContainers();
-
-      allContainers.forEach((container, terminalId) => {
->>>>>>> d48c0343
+
         if (!container) return;
 
         // Remove existing border classes
