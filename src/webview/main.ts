--- conflicted
+++ resolved
@@ -119,14 +119,8 @@
   private isComposing: boolean = false;
   public activeTerminalId: string | null = null;
 
-<<<<<<< HEAD
   // Performance optimization: Debounce resize operations (managed by PerformanceManager)
-=======
-  // Performance optimization: Unified buffer management
-  private bufferManager: LoggingBufferManager;
-
-  // Performance optimization: Debounce resize operations
->>>>>>> 1c48092d
+
   private resizeDebounceTimer: number | null = null;
   private readonly RESIZE_DEBOUNCE_DELAY = SPLIT_CONSTANTS.RESIZE_DEBOUNCE_DELAY;
 
@@ -721,28 +715,13 @@
       }
     }
 
-<<<<<<< HEAD
     // 新しく追加されたターミナルをUIに追加
     for (const terminal of state.terminals) {
       if (!currentTerminals.has(terminal.id)) {
         log(`➕ [WEBVIEW] Adding terminal to UI: ${terminal.id}`);
         // 新しいターミナルは既にcreateTerminalで作成されているはず
         // ここでは特別な処理は不要
-=======
-    // Adjust remaining terminal layouts
-    const remainingTerminals = Array.from(this.splitManager.getTerminals().keys());
-    log('🗑️ [WEBVIEW] Remaining terminals:', remainingTerminals);
-
-    // Update all remaining terminals to use flex layout
-    log(`🗑️ [WEBVIEW] Updating ${remainingTerminals.length} remaining terminals with flex layout`);
-
-    remainingTerminals.forEach((terminalId) => {
-      const container = this.splitManager.getTerminalContainers().get(terminalId);
-      if (container) {
-        // Apply unified flex styling to all remaining terminals (preserve CSS border classes)
-        applyTerminalContainerStyles(container);
-        log(`🗑️ [WEBVIEW] Updated terminal ${terminalId} with flex layout`);
->>>>>>> 1c48092d
+
       }
     }
 
@@ -827,7 +806,6 @@
     remainingTerminals.forEach((terminalId) => {
       const terminalContainer = this.splitManager.getTerminalContainers().get(terminalId);
       if (terminalContainer) {
-<<<<<<< HEAD
         // Update only necessary styles, don't override border styles
         terminalContainer.style.width = '100%';
         terminalContainer.style.flex = '1';
@@ -848,9 +826,6 @@
             log(`🔧 [WEBVIEW] Re-fitted terminal ${terminalId} after removal`);
           }
         }, 100);
-=======
-        applyTerminalContainerStyles(terminalContainer);
->>>>>>> 1c48092d
       }
     });
 
@@ -904,172 +879,16 @@
         targetTerminal.write(data);
         log(`📤 [WEBVIEW] Direct write to terminal ${terminalId}: ${data.length} chars`);
       } else {
-<<<<<<< HEAD
+
         // Use PerformanceManager for buffering (active terminal only)
         this.performanceManager.scheduleOutputBuffer(data, targetTerminal);
-=======
-        // Use unified buffer manager for active terminal (default behavior)
-        this.bufferManager.setClaudeCodeActive(this.claudeCodeState.isActive);
-        this.bufferManager.addData(data);
->>>>>>> 1c48092d
+
       }
     } else {
       log('⚠️ [WEBVIEW] No terminal instance to write to');
     }
   }
 
-<<<<<<< HEAD
-=======
-  /**
-   * Write buffered data to the active terminal
-   * Called by BufferManager flush callback
-   */
-  private writeBufferedDataToTerminal(data: string): void {
-    let targetTerminal = this.terminal;
-
-    if (this.activeTerminalId) {
-      const terminalData = this.splitManager.getTerminals().get(this.activeTerminalId);
-      if (terminalData) {
-        targetTerminal = terminalData.terminal;
-      }
-    }
-
-    if (targetTerminal) {
-      targetTerminal.write(data);
-      log(`📤 [WEBVIEW] Buffer flush write: ${data.length} chars`);
-    } else {
-      log('⚠️ [WEBVIEW] No target terminal for buffer flush');
-    }
-  }
-
-  /**
-   * Flush any pending buffer data
-   * Delegates to BufferManager
-   */
-  private flushOutputBuffer(): void {
-    this.bufferManager.flush();
-  }
-
-  /**
-   * Monitor terminal output for Claude Code detection
-   */
-  private monitorTerminalOutput(data: string, terminalId?: string): void {
-    const currentTime = Date.now();
-    this.recentOutputVolume += data.length;
-    this.lastOutputTime = currentTime;
-
-    // Check for Claude Code patterns in the output
-    const containsClaudeCodePattern = this.CLAUDE_CODE_PATTERNS.some((pattern) =>
-      pattern.test(data)
-    );
-
-    // High-frequency output detection (potential Claude Code activity)
-    const isHighFrequencyOutput =
-      this.recentOutputVolume > 500 &&
-      currentTime - (this.claudeCodeState.startTime || currentTime) < 2000;
-
-    // Large output chunks (typical of Claude Code responses)
-    const isLargeOutput = data.length >= 1000;
-
-    if (containsClaudeCodePattern || isHighFrequencyOutput || isLargeOutput) {
-      this.activateClaudeCodeMode(terminalId || this.activeTerminalId || '');
-    }
-
-    // Reset output volume periodically
-    if (!this.outputMonitoringInterval) {
-      this.outputMonitoringInterval = window.setTimeout(() => {
-        this.recentOutputVolume = 0;
-        this.outputMonitoringInterval = null;
-
-        // Deactivate Claude Code mode if no recent activity
-        if (currentTime - this.lastOutputTime > 3000 && this.claudeCodeState.isActive) {
-          this.deactivateClaudeCodeMode();
-        }
-      }, 5000);
-    }
-  }
-
-  /**
-   * Activate Claude Code mode and temporarily disable Alt+Click via xterm.js
-   */
-  private activateClaudeCodeMode(terminalId: string): void {
-    if (!this.claudeCodeState.isActive) {
-      this.claudeCodeState = {
-        isActive: true,
-        terminalId,
-        startTime: Date.now(),
-        outputVolume: 0,
-      };
-
-      // VS Code approach: Disable Alt+Click at xterm.js level for performance
-      this.setAltClickForAllTerminals(false);
-
-      log('🤖 [CLAUDE-CODE] Claude Code mode activated, Alt+Click disabled via xterm.js');
-      this.emitTerminalInteractionEvent('claude-code-start', terminalId);
-      this.showClaudeCodeNotification(true);
-    }
-
-    // Update output volume
-    this.claudeCodeState.outputVolume = (this.claudeCodeState.outputVolume || 0) + 1;
-  }
-
-  /**
-   * Deactivate Claude Code mode and re-enable Alt+Click via xterm.js
-   */
-  private deactivateClaudeCodeMode(): void {
-    if (this.claudeCodeState.isActive) {
-      const terminalId = this.claudeCodeState.terminalId || '';
-
-      this.claudeCodeState = {
-        isActive: false,
-      };
-
-      // VS Code approach: Re-enable Alt+Click at xterm.js level
-      this.setAltClickForAllTerminals(this.isVSCodeAltClickEnabled());
-
-      log('🤖 [CLAUDE-CODE] Claude Code mode deactivated, Alt+Click re-enabled via xterm.js');
-      this.emitTerminalInteractionEvent('claude-code-end', terminalId);
-      this.showClaudeCodeNotification(false);
-    }
-  }
-
-  /**
-   * Set Alt+Click setting for all terminals at xterm.js level
-   */
-  private setAltClickForAllTerminals(enabled: boolean): void {
-    // Update all existing terminals
-    this.splitManager.getTerminals().forEach((terminalData, terminalId) => {
-      if (terminalData.terminal && terminalData.terminal.options) {
-        terminalData.terminal.options.altClickMovesCursor = enabled;
-        log(`⌨️ [CLAUDE-CODE] Set Alt+Click for terminal ${terminalId}: ${enabled}`);
-      }
-    });
-
-    // Update main terminal if it exists
-    if (this.terminal && this.terminal.options) {
-      this.terminal.options.altClickMovesCursor = enabled;
-      log(`⌨️ [CLAUDE-CODE] Set Alt+Click for main terminal: ${enabled}`);
-    }
-  }
-
-  /**
-   * Show notification about Claude Code state
-   */
-  private showClaudeCodeNotification(isActive: boolean): void {
-    if (isActive) {
-      showClaudeCodeDetected();
-    } else {
-      showClaudeCodeEnded();
-    }
-
-    // Also show subtle notification in the terminal for immediate context
-    const message = isActive
-      ? 'Claude Code detected - Alt+Click temporarily disabled'
-      : 'Claude Code ended - Alt+Click re-enabled';
-    this.showNotificationInTerminal(message, isActive ? 'info' : 'success');
-  }
-
->>>>>>> 1c48092d
   /**
    * Show notification in terminal overlay
    */
@@ -1367,12 +1186,9 @@
   }
 
   public dispose(): void {
-<<<<<<< HEAD
     // PerformanceManager handles its own cleanup
     this.performanceManager.dispose();
-=======
-    this.bufferManager.dispose();
->>>>>>> 1c48092d
+
 
     if (this.resizeDebounceTimer !== null) {
       window.clearTimeout(this.resizeDebounceTimer);
