/**
 * 共通の型定義とインターフェース
 *
 * NOTE: TerminalConfig と TerminalSettings は shared.ts に移行済み
 * 段階的移行のため、ここでは shared.ts からのインポートとエイリアスを提供
 */

// 新しい型システムからのインポート
import { PartialTerminalSettings, WebViewFontSettings, TerminalConfig } from './shared';

// IPty interface is now defined in node-pty.d.ts for @homebridge/node-pty-prebuilt-multiarch
// Import IPty from the node-pty module when needed

export interface TerminalInfo {
  id: string;
  name: string;
  isActive: boolean;
}

// 新しいアーキテクチャ用の状態管理
export interface TerminalState {
  terminals: TerminalInfo[];
  activeTerminalId: string | null;
  maxTerminals: number;
  availableSlots: number[];
}

export interface DeleteResult {
  success: boolean;
  reason?: string;
  newState?: TerminalState;
}

// ===== 後方互換性のための型エイリアス =====
// 段階的移行期間中の後方互換性を保つため、shared.ts の型をエイリアス

/**
 * ターミナル設定インターフェース
 * @deprecated shared.ts の ExtensionTerminalConfig を使用してください
 */
// TerminalConfig type alias is now centrally defined in shared.ts
// Use: import { TerminalConfig } from './shared' when needed

/**
 * ターミナル設定の詳細インターフェース
 * @deprecated shared.ts の CompleteTerminalSettings を使用してください
 */
// TerminalSettings type alias is now centrally defined in shared.ts
// Use: import { TerminalSettings } from './shared' when needed

export interface WebviewMessage {
  command:
    | 'init'
    | 'input'
    | 'resize'
    | 'output'
    | 'clear'
    | 'exit'
    | 'split'
    | 'terminalCreated'
    | 'terminalRemoved'
    | 'settingsResponse'
    | 'fontSettingsUpdate'
    | 'openSettings'
    | 'stateUpdate'
    | 'claudeStatusUpdate'
    | 'cliAgentStatusUpdate'
    | 'killTerminal'
    | 'deleteTerminal'
    | 'getSettings'
    | 'altClickSettings'
    | 'focusTerminal'
<<<<<<< HEAD
    | 'error'
    | 'test'
    | 'timeoutTest';
=======
    | 'sessionRestore'
    | 'sessionRestoreStarted'
    | 'sessionRestoreProgress'
    | 'sessionRestoreCompleted'
    | 'sessionRestoreError'
    | 'sessionRestoreSkipped'
    | 'sessionSaved'
    | 'sessionSaveError'
    | 'sessionCleared'
    | 'terminalRestoreError'
    | 'getScrollback'
    | 'error';
>>>>>>> 5b396983
  config?: TerminalConfig;
  data?: string;
  exitCode?: number;
  terminalId?: string;
  terminalName?: string;
  // Session management properties
  terminalCount?: number;
  restored?: number;
  total?: number;
  restoredCount?: number;
  skippedCount?: number;
  error?: string;
  partialSuccess?: boolean;
  reason?: string;
  terminals?: TerminalInfo[];
  activeTerminalId?: string;
  settings?: PartialTerminalSettings; // 部分的な設定を受け取るよう修正
  fontSettings?: WebViewFontSettings; // フォント設定を受け取る
  state?: TerminalState; // 新しいアーキテクチャ用の状態更新
  claudeStatus?: {
    activeTerminalName: string | null;
    status: 'connected' | 'disconnected' | 'none';
    agentType: string | null;
  }; // CLI Agent接続状態の情報
  cliAgentStatus?: {
    activeTerminalName: string | null;
    status: 'connected' | 'disconnected' | 'none';
    agentType: string | null;
  }; // CLI Agent接続状態の情報（新しい名前）
  cols?: number; // リサイズ用
  rows?: number; // リサイズ用
  requestSource?: 'header' | 'panel'; // 削除リクエストの送信元
  timestamp?: number; // エラー報告用
  type?: string; // For test messages and error reporting
  message?: string; // エラー報告用
  context?: string; // エラー報告用
  stack?: string; // エラー報告用

  // セッション復元関連
  sessionRestoreMessage?: string; // 復元メッセージ
  sessionScrollback?: string[]; // 復元する履歴データ
  scrollbackLines?: number; // 取得する履歴行数
  scrollbackData?: string[]; // 取得された履歴データ
  errorType?: string; // エラータイプ (file, corruption, permission, network, unknown)
  recoveryAction?: string; // 回復処理の説明
}

export interface VsCodeMessage {
  command:
    | 'ready'
    | 'webviewReady'
    | 'htmlScriptTest'
    | 'timeoutTest'
    | 'test'
    | 'input'
    | 'resize'
    | 'focusTerminal'
    | 'createTerminal'
    | 'splitTerminal'
    | 'clear'
    | 'getSettings'
    | 'updateSettings'
    | 'terminalClosed'
    | 'terminalInteraction'
    | 'killTerminal'
    | 'deleteTerminal'
    | 'requestStateRestoration'
    | 'getScrollbackData'
    | 'error';
  data?: string;
  cols?: number;
  rows?: number;
  terminalId?: string;
  type?: TerminalInteractionEvent['type'];
  settings?: PartialTerminalSettings; // 部分的な設定を送信するよう修正
  requestSource?: 'header' | 'panel'; // 新しいアーキテクチャ用の削除要求元
<<<<<<< HEAD
  timestamp?: number; // エラー報告用
  message?: string; // エラー報告用
  context?: string; // エラー報告用
  stack?: string; // エラー報告用
=======

  // セッション復元関連
  scrollbackLines?: number; // 取得する履歴行数
  scrollbackData?: string[]; // 履歴データ
>>>>>>> 5b396983
}

export interface TerminalInstance {
  id: string;
  // eslint-disable-next-line @typescript-eslint/no-explicit-any
  pty?: any; // Using any for node-pty compatibility with both real and mock implementations (ptyProcessに移行中)
  ptyProcess?: any; // 新しいpty参照名（セッション復元対応）
  name: string;
  number: number; // ターミナル番号（1-5）
  cwd?: string; // 現在の作業ディレクトリ
  isActive: boolean;
  createdAt?: number; // 作成日時

  // セッション復元関連のプロパティ
  isSessionRestored?: boolean; // セッション復元で作成されたターミナルかどうか
  sessionRestoreMessage?: string; // 復元メッセージ
  sessionScrollback?: string[]; // 復元時の履歴データ
}

export interface TerminalDimensions {
  cols: number;
  rows: number;
}

export interface TerminalEvent {
  terminalId: string;
  data?: string;
  exitCode?: number;
}

export interface AltClickState {
  isVSCodeAltClickEnabled: boolean;
  isAltKeyPressed: boolean;
}

export interface TerminalInteractionEvent {
  type:
    | 'alt-click'
    | 'alt-click-blocked'
    | 'output-detected'
    | 'focus'
    | 'switch-next'
    | 'webview-ready'
    | 'terminal-removed'
    | 'font-settings-update'
    | 'settings-update'
    | 'new-terminal'
    | 'resize'
    | 'kill'
    | 'interrupt'
    | 'paste';
  terminalId: string;
  timestamp: number;
  data?: unknown;
}<|MERGE_RESOLUTION|>--- conflicted
+++ resolved
@@ -70,11 +70,9 @@
     | 'getSettings'
     | 'altClickSettings'
     | 'focusTerminal'
-<<<<<<< HEAD
     | 'error'
     | 'test'
-    | 'timeoutTest';
-=======
+    | 'timeoutTest'
     | 'sessionRestore'
     | 'sessionRestoreStarted'
     | 'sessionRestoreProgress'
@@ -87,7 +85,6 @@
     | 'terminalRestoreError'
     | 'getScrollback'
     | 'error';
->>>>>>> 5b396983
   config?: TerminalConfig;
   data?: string;
   exitCode?: number;
@@ -164,17 +161,14 @@
   type?: TerminalInteractionEvent['type'];
   settings?: PartialTerminalSettings; // 部分的な設定を送信するよう修正
   requestSource?: 'header' | 'panel'; // 新しいアーキテクチャ用の削除要求元
-<<<<<<< HEAD
   timestamp?: number; // エラー報告用
   message?: string; // エラー報告用
   context?: string; // エラー報告用
   stack?: string; // エラー報告用
-=======
 
   // セッション復元関連
   scrollbackLines?: number; // 取得する履歴行数
   scrollbackData?: string[]; // 履歴データ
->>>>>>> 5b396983
 }
 
 export interface TerminalInstance {
