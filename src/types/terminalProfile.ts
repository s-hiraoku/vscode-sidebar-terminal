--- conflicted
+++ resolved
@@ -2,11 +2,6 @@
  * Terminal Profile System Types
  * Provides profile-based terminal configuration similar to VS Code's integrated terminal
  */
-
-<<<<<<< HEAD
-// import { ShellConfig } from './shared';
-=======
->>>>>>> c7eeecb3
 
 /**
  * Terminal profile configuration
