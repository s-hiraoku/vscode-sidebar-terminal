--- conflicted
+++ resolved
@@ -1026,23 +1026,14 @@
         // killTerminal handled by router
         // deleteTerminal handled by router
         case 'switchAiAgent': {
-<<<<<<< HEAD
           log('📎 [DEBUG] ========== SWITCH AI AGENT COMMAND RECEIVED ==========');
           log('📎 [DEBUG] Full message:', message);
-=======
-          log('✨ [DEBUG] ========== SWITCH AI AGENT COMMAND RECEIVED ==========');
-          log('✨ [DEBUG] Full message:', message);
->>>>>>> 54194909
 
           const terminalId = message.terminalId as string;
           const action = message.action as string;
 
           if (terminalId) {
-<<<<<<< HEAD
-            log(`📎 [DEBUG] Switching AI Agent for terminal: ${terminalId} (action: ${action})`);
-=======
-            log(`✨ [DEBUG] Switching AI Agent for terminal: ${terminalId} (action: ${action})`);
->>>>>>> 54194909
+            log(`📎 [DEBUG] Switching AI Agent for terminal: ${terminalId} (action: ${action})`)
             try {
               // Call TerminalManager's switchAiAgentConnection method
               const result = this._terminalManager.switchAiAgentConnection(terminalId);
