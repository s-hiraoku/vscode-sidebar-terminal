--- conflicted
+++ resolved
@@ -739,219 +739,6 @@
         },
       });
     }
-<<<<<<< HEAD
-  }
-
-  /**
-   * Webviewメッセージを処理する
-   */
-  private async _handleWebviewMessage(message: WebviewMessage): Promise<void> {
-    log('📨 [DEBUG] Handling webview message:', message.command);
-    // Avoid expensive stringify unless debug is enabled
-    try {
-      const { isDebugEnabled } = require('../utils/logger');
-      if (isDebugEnabled && isDebugEnabled()) {
-        log('📨 [DEBUG] Full message object:', JSON.stringify(message, null, 2));
-      }
-    } catch {
-      // Fallback: skip detailed payload log
-    }
-
-    try {
-      // Handle scrollback data responses first (special case)
-      if (message.command === 'scrollbackDataCollected') {
-        // Delegate to ScrollbackCoordinator
-        this._scrollbackCoordinator.handleScrollbackDataResponse(message);
-
-        // Also forward to StandardTerminalSessionManager for session persistence
-        if (this._extensionPersistenceService) {
-          this._extensionPersistenceService.handleScrollbackDataResponse(message);
-        }
-
-        return;
-      }
-
-      // Handle pushed scrollback data (instant save like VS Code)
-      if (message.command === 'pushScrollbackData') {
-        if (this._extensionPersistenceService) {
-          this._extensionPersistenceService.handlePushedScrollbackData(message);
-        }
-        return;
-      }
-
-      // Minimal router: if a handler exists, use it and return
-      const dispatched = await this._messageRouter.dispatch(message);
-      if (dispatched) {
-        return;
-      }
-
-      switch (message.command) {
-        // htmlScriptTest handled by router
-        // timeoutTest handled by router
-        // test handled by router
-
-        // webviewReady/READY handled by router
-
-        // requestInitialTerminal handled by router
-
-        // input handled by router
-        // resize handled by router
-        case TERMINAL_CONSTANTS.COMMANDS.FOCUS_TERMINAL:
-          if (message.terminalId) {
-            log('🔄 [DEBUG] Switching to terminal:', message.terminalId);
-            this._terminalManager.setActiveTerminal(message.terminalId);
-          }
-          break;
-        // createTerminal handled by router
-        // splitTerminal handled by router
-        // getSettings handled by router
-        // updateSettings handled by router
-        // focusTerminal handled by router
-        // reportPanelLocation handled by router
-        // terminalClosed handled by router
-        // killTerminal handled by router
-        // deleteTerminal handled by router
-        case 'switchAiAgent': {
-          log('📎 [DEBUG] ========== SWITCH AI AGENT COMMAND RECEIVED ==========');
-          log('📎 [DEBUG] Full message:', message);
-
-          const terminalId = message.terminalId as string;
-          const action = message.action as string;
-          const forceReconnect = hasForceReconnect(message) ? message.forceReconnect : false;
-
-          if (terminalId) {
-            log(
-              `📎 [DEBUG] Switching AI Agent for terminal: ${terminalId} (action: ${action}, forceReconnect: ${forceReconnect})`
-            );
-
-            try {
-              let result: AIAgentOperationResult;
-
-              // 🆕 MANUAL RESET: Handle force reconnect requests
-              if (forceReconnect) {
-                log(`🔄 [MANUAL-RESET] Force reconnecting AI Agent for terminal: ${terminalId}`);
-                const agentType = (message.agentType as 'claude' | 'gemini' | 'codex') || 'claude';
-                const success = this._terminalManager.forceReconnectAiAgent(terminalId, agentType);
-
-                result = {
-                  success,
-                  newStatus: success ? 'connected' : 'none',
-                  agentType: success ? agentType : null,
-                  reason: success ? 'Force reconnected successfully' : 'Force reconnect failed',
-                };
-              } else {
-                // Normal switch operation
-                result = this._terminalManager.switchAiAgentConnection(terminalId);
-              }
-
-              if (result.success) {
-                log(
-                  `✅ [DEBUG] AI Agent operation succeeded: ${terminalId}, new status: ${result.newStatus}`
-                );
-                await this._sendMessage({
-                  command: 'switchAiAgentResponse',
-                  terminalId,
-                  success: true,
-                  newStatus: result.newStatus,
-                  agentType: result.agentType,
-                  forceReconnect: forceReconnect,
-                });
-              } else {
-                log(
-                  `⚠️ [DEBUG] AI Agent operation failed: ${terminalId}, reason: ${result.reason}`
-                );
-                await this._sendMessage({
-                  command: 'switchAiAgentResponse',
-                  terminalId,
-                  success: false,
-                  reason: result.reason,
-                  newStatus: result.newStatus,
-                  forceReconnect: forceReconnect,
-                });
-              }
-            } catch (error) {
-              log('❌ [ERROR] Error with AI Agent operation:', error);
-              await this._sendMessage({
-                command: 'switchAiAgentResponse',
-                terminalId,
-                success: false,
-                reason: 'Internal error occurred',
-                forceReconnect: forceReconnect,
-              });
-            }
-          } else {
-            log('⚠️ [DEBUG] switchAiAgent: terminalId missing');
-          }
-          break;
-        }
-
-        case 'terminalSerializationResponse': {
-          log('📋 [PERSISTENCE] Terminal serialization response received');
-          try {
-            const serializationData = (message as any).serializationData || {};
-            const error = (message as any).error;
-
-            if (error) {
-              log(`❌ [PERSISTENCE] Serialization error: ${error}`);
-            } else {
-              log(
-                `✅ [PERSISTENCE] Received serialization data for ${Object.keys(serializationData).length} terminals`
-              );
-
-              // Forward to StandardTerminalSessionManager
-              if (this._extensionPersistenceService) {
-                this._extensionPersistenceService.handleSerializationResponse(serializationData);
-              }
-            }
-          } catch (persistenceError) {
-            log('❌ [PERSISTENCE] Error handling serialization response:', persistenceError);
-          }
-          break;
-        }
-
-        case 'terminalSerializationRestoreResponse': {
-          log('📋 [PERSISTENCE] Terminal serialization restore response received');
-          try {
-            const restoredCount = (message as any).restoredCount || 0;
-            const totalCount = (message as any).totalCount || 0;
-            const error = (message as any).error;
-
-            if (error) {
-              log(`❌ [PERSISTENCE] Restore error: ${error}`);
-            } else {
-              log(`✅ [PERSISTENCE] Restored ${restoredCount}/${totalCount} terminals`);
-            }
-
-            if (this._extensionPersistenceService) {
-              this._extensionPersistenceService.handleSerializationRestoreResponse(message as unknown as Record<string, unknown>);
-            }
-          } catch (restoreError) {
-            log('❌ [PERSISTENCE] Error handling restore response:', restoreError);
-          }
-          break;
-        }
-
-        case 'copyToClipboard': {
-          log('📋 [CLIPBOARD] copyToClipboard message received');
-          const text = (message as any).text as string;
-          log(`📋 [CLIPBOARD] Text length: ${text?.length}`);
-          if (text) {
-            try {
-              await vscode.env.clipboard.writeText(text);
-              log(`✅ [CLIPBOARD] Copied ${text.length} characters to clipboard`);
-              console.log('[CLIPBOARD] Extension: Successfully copied to clipboard');
-            } catch (error) {
-              log('❌ [CLIPBOARD] Failed to copy to clipboard:', error);
-              console.error('[CLIPBOARD] Extension: Copy error:', error);
-            }
-          } else {
-            log('⚠️ [CLIPBOARD] No text provided for copy');
-            console.log('[CLIPBOARD] Extension: No text in copyToClipboard message');
-          }
-          break;
-        }
-=======
->>>>>>> 464540c7
 
     await this._sendMessage({
       command: 'stateUpdate',
@@ -1076,118 +863,7 @@
     }
 
     try {
-<<<<<<< HEAD
-      // Get session data from StandardTerminalSessionManager
-      if (!this._extensionPersistenceService) {
-        log('⚠️ [DEBUG] No StandardTerminalSessionManager available for session restoration');
-        await this._sendSessionRestorationResponse(terminalId, null);
-        return;
-      }
-
-      const sessionInfo = this._extensionPersistenceService.getSessionInfo();
-
-      if (!sessionInfo || !sessionInfo.exists || !sessionInfo.terminals) {
-        log('📭 [DEBUG] No session info available');
-        await this._sendSessionRestorationResponse(terminalId, null);
-        return;
-      }
-
-      // Find the terminal in saved session data
-      const terminalSession = sessionInfo.terminals.find((t) => t.id === terminalId);
-
-      if (terminalSession) {
-        log(`🔄 [DEBUG] Found session data for terminal ${terminalId}`);
-        await this._sendSessionRestorationResponse(terminalId, terminalSession);
-      } else {
-        log(`📭 [DEBUG] No session data found for terminal ${terminalId}`);
-        await this._sendSessionRestorationResponse(terminalId, null);
-      }
-    } catch (error) {
-      log(
-        `❌ [ERROR] Failed to handle session restoration request for terminal ${terminalId}:`,
-        error
-      );
-      await this._sendSessionRestorationResponse(terminalId, null);
-    }
-  }
-
-  /**
-   * Send session restoration response to WebView (REFACTORED)
-   *
-   * Centralized response handling for consistent message format
-   * and error handling across all session restoration responses
-   */
-  private async _sendSessionRestorationResponse(
-    terminalId: string,
-    sessionData: unknown
-  ): Promise<void> {
-    try {
-      await this._sendMessage({
-        command: 'sessionRestorationData',
-        terminalId: terminalId,
-        sessionData: sessionData,
-        timestamp: Date.now(),
-      });
-    } catch (error) {
-      log(
-        `❌ [ERROR] Failed to send session restoration response for terminal ${terminalId}:`,
-        error
-      );
-    }
-  }
-
-  /**
-   * Handle terminal persistence messages
-   */
-  private async _handlePersistenceMessage(message: WebviewMessage): Promise<void> {
-    try {
-      if (!this._persistenceHandler) {
-        log('❌ [PERSISTENCE] Persistence handler not initialized');
-
-        // Determine proper response command
-        const responseCommand = message.command.endsWith('Response')
-          ? message.command
-          : `${message.command}Response`;
-
-        await this._sendMessage({
-          command: responseCommand as any,
-          success: false,
-          error: 'Persistence handler not available',
-          messageId: message.messageId,
-        });
-        return;
-      }
-
-      log(`📨 [PERSISTENCE] Handling message: ${message.command}`);
-
-      // Convert webview message to persistence message format
-      const persistenceCommand = message.command.replace('persistence', '').toLowerCase();
-      const persistenceMessage = {
-        command: persistenceCommand as 'saveSession' | 'restoreSession' | 'clearSession',
-        data: message.data,
-        terminalId: message.terminalId,
-      };
-
-      // Process the persistence request
-      const response = await this._persistenceHandler.handleMessage(persistenceMessage);
-
-      // Determine proper response command
-      const responseCommand = message.command.endsWith('Response')
-        ? message.command
-        : `${message.command}Response`;
-
-      // Send response back to WebView
-      await this._sendMessage({
-        command: responseCommand as any,
-        success: response.success,
-        data: response.data as string | any[] | undefined,
-        error: response.error,
-        terminalCount: response.terminalCount,
-        messageId: message.messageId,
-      });
-=======
       await this._persistenceHandler.handleMessage(message as any);
->>>>>>> 464540c7
     } catch (error) {
       log('❌ [PERSISTENCE] Error handling persistence message:', error);
     }
