import * as vscode from 'vscode';
import { SecondaryTerminalProvider } from '../providers/SecondaryTerminalProvider';
import { TerminalManager } from '../terminals/TerminalManager';
import { StandardTerminalSessionManager } from '../sessions/StandardTerminalSessionManager';
import { extension as log, logger, LogLevel } from '../utils/logger';
import { FileReferenceCommand, TerminalCommand } from '../commands';
import { CopilotIntegrationCommand } from '../commands/CopilotIntegrationCommand';
import { VSCODE_COMMANDS } from '../constants';

/**
 * VS Code拡張機能のライフサイクル管理
 * 初期化、コマンド登録、クリーンアップを担当
 */
export class ExtensionLifecycle {
  private terminalManager: TerminalManager | undefined;
  private sidebarProvider: SecondaryTerminalProvider | undefined;
  private standardSessionManager: StandardTerminalSessionManager | undefined;
  private fileReferenceCommand: FileReferenceCommand | undefined;
  private terminalCommand: TerminalCommand | undefined;
  private copilotIntegrationCommand: CopilotIntegrationCommand | undefined;

  // シンプルな復元管理
  private _restoreExecuted = false;

  /**
   * ScrollbackSessionManagerへのアクセスを提供
   * Temporarily disabled for simplified implementation
   */
  // public getScrollbackSessionManager(): ScrollbackSessionManager | undefined {
  //   return this.scrollbackSessionManager;
  // }

  /**
   * 拡張機能の起動処理
   */
  activate(context: vscode.ExtensionContext): void {
    log('🚀 [EXTENSION] === ACTIVATION START ===');

    // Configure logger based on extension mode
    if (context.extensionMode === vscode.ExtensionMode.Development) {
      logger.setLevel(LogLevel.DEBUG);
      log('🔧 [EXTENSION] Logger set to DEBUG mode');
    } else {
      logger.setLevel(LogLevel.WARN);
      log('⚠️ [EXTENSION] Logger set to WARN mode');
    }

    // Get extension version info
    const extension = vscode.extensions.getExtension('s-hiraoku.vscode-sidebar-terminal');
    const version = (extension?.packageJSON as { version?: string })?.version || 'unknown';

    log('Sidebar Terminal extension is now active!');
    log(`Extension version: ${version}`);
    log('Extension path:', context.extensionPath);

    try {
      // Ensure node-pty looks for release binaries
      process.env.NODE_PSTY_DEBUG = '0';

      // Initialize terminal manager
      this.terminalManager = new TerminalManager();

      // Initialize standard terminal session manager
      log('🔧 [EXTENSION] Initializing VS Code standard session manager...');
      this.standardSessionManager = new StandardTerminalSessionManager(
        context,
        this.terminalManager
      );
      log('✅ [EXTENSION] Standard session manager initialized');

      // Initialize scrollback session manager - Temporarily disabled
      // log('🔧 [EXTENSION] Initializing scrollback session manager...');
      // this.scrollbackSessionManager = new ScrollbackSessionManager(context);
      // log('✅ [EXTENSION] Scrollback session manager initialized');

      // Initialize command handlers
      this.fileReferenceCommand = new FileReferenceCommand(this.terminalManager);
      this.terminalCommand = new TerminalCommand(this.terminalManager);
      this.copilotIntegrationCommand = new CopilotIntegrationCommand();

      // Register the sidebar terminal provider
      this.sidebarProvider = new SecondaryTerminalProvider(
        context,
        this.terminalManager,
        this.standardSessionManager
      );

<<<<<<< HEAD
      // Set sidebar provider for StandardSessionManager
      if (this.standardSessionManager) {
        this.standardSessionManager.setSidebarProvider(this.sidebarProvider);
        log('🔧 [EXTENSION] Sidebar provider set for StandardSessionManager');
=======
      // Set sidebar provider for SimpleSessionManager
      if (this.simpleSessionManager) {
        this.simpleSessionManager.setSidebarProvider(
          this.sidebarProvider as unknown as { [key: string]: unknown }
        );
        log('🔧 [EXTENSION] Sidebar provider set for SimpleSessionManager');
>>>>>>> e155dc10
      }

      // Register all commands
      this.registerCommands(context);

      // Setup session manager event listeners - DISABLED (UnifiedSessionManager doesn't emit events)
      // this.setupSessionEventListeners();

      // CRITICAL: Session restore is now handled by SecondaryTerminalProvider asynchronously
      // This prevents VS Code activation spinner from hanging
      log(
        '🚀 [EXTENSION] Session restore will be handled asynchronously by SecondaryTerminalProvider'
      );
      log('✅ [EXTENSION] Activation will complete immediately to prevent spinner hang');

      // Register webview providers AFTER session restore completes
      log('🔧 [EXTENSION] Registering WebView providers after session restore...');
      const sidebarWebviewProvider = vscode.window.registerWebviewViewProvider(
        SecondaryTerminalProvider.viewType,
        this.sidebarProvider,
        {
          webviewOptions: {
            retainContextWhenHidden: true,
          },
        }
      );
      context.subscriptions.push(sidebarWebviewProvider);

      // 自動保存設定
      this.setupSessionAutoSave(context);

      log('✅ Sidebar Terminal extension activated successfully');

      // CRITICAL: Ensure activation Promise resolves immediately
      // This prevents VS Code progress spinner from hanging
      return Promise.resolve();
    } catch (error) {
      log('Failed to activate Sidebar Terminal extension:', error);
      void vscode.window.showErrorMessage(
        `Failed to activate Sidebar Terminal: ${error instanceof Error ? error.message : String(error)}`
      );

      // CRITICAL: Even on error, resolve activation Promise to prevent spinner hanging
      return Promise.resolve();
    }
  }

  /**
   * コマンド登録
   */
  private registerCommands(context: vscode.ExtensionContext): void {
    const commandDisposables = [
      // ======================= メインコマンド =======================
      {
        command: 'secondaryTerminal.createTerminal',
        handler: () => {
          log('🔧 [DEBUG] Command executed: createTerminal');
          // TODO: SecondaryTerminalProviderにhandleNewTerminalメソッドを追加する必要があります
          void vscode.window.showInformationMessage(
            'Create terminal functionality needs to be implemented'
          );
        },
      },
      {
        command: 'secondaryTerminal.splitTerminal',
        handler: () => {
          log('🔧 [DEBUG] Command executed: splitTerminal');
          this.sidebarProvider?.splitTerminal();
        },
      },
      {
        command: 'secondaryTerminal.focus',
        handler: () => {
          log('🔧 [DEBUG] Command executed: focus');
          void vscode.commands.executeCommand(VSCODE_COMMANDS.SECONDARY_TERMINAL_VIEW_FOCUS);
        },
      },

      // ======================= ファイル参照コマンド =======================
      {
        command: 'secondaryTerminal.sendAtMention',
        handler: () => {
          log('🔧 [DEBUG] Command executed: sendAtMention (independent @filename command)');
          void this.fileReferenceCommand?.handleSendAtMention();
        },
      },

      // ======================= GitHub Copilot統合コマンド =======================
      {
        command: 'secondaryTerminal.activateCopilot',
        handler: () => {
          log(
            '🔧 [DEBUG] Command executed: activateCopilot (GitHub Copilot Chat integration - CMD+K CMD+C)'
          );
          void this.copilotIntegrationCommand?.handleActivateCopilot();
        },
      },

      // ======================= セッション管理コマンド =======================
      {
        command: 'secondaryTerminal.clearCorruptedHistory',
        handler: async () => {
          log('🔧 [DEBUG] Command executed: clearCorruptedHistory');
          try {
            if (this.standardSessionManager) {
              await this.standardSessionManager.clearSession();
              void vscode.window.showInformationMessage(
                '🧹 Terminal session cleared! VS Code standard session will be saved from now on.'
              );
            } else {
              void vscode.window.showErrorMessage('Session manager not available');
            }
          } catch (error) {
            log(`❌ [ERROR] Failed to clear session: ${String(error)}`);
            void vscode.window.showErrorMessage(
              `Failed to clear session: ${error instanceof Error ? error.message : String(error)}`
            );
          }
        },
      },

      // ======================= ターミナル操作コマンド =======================
      {
        command: 'secondaryTerminal.sendToTerminal',
        handler: (content?: string) => {
          log('🔧 [DEBUG] Command executed: sendToTerminal');
          this.terminalCommand?.handleSendToTerminal(content);
        },
      },

      // ======================= 設定コマンド =======================
      {
        command: 'secondaryTerminal.openSettings',
        handler: () => {
          log('🔧 [DEBUG] Command executed: openSettings');
          this.sidebarProvider?.openSettings();
        },
      },

      // ======================= シンプルセッション管理コマンド =======================
      {
        command: 'secondaryTerminal.saveSession',
        handler: async () => {
          log('🔧 [DEBUG] Command executed: saveSession (simple)');
          await this.handleSimpleSaveSessionCommand();
        },
      },
      {
        command: 'secondaryTerminal.restoreSession',
        handler: async () => {
          log('🔧 [DEBUG] Command executed: restoreSession (simple)');
          await this.handleSimpleRestoreSessionCommand();
        },
      },
      {
        command: 'secondaryTerminal.clearSession',
        handler: async () => {
          log('🔧 [DEBUG] Command executed: clearSession (simple)');
          await this.handleSimpleClearSessionCommand();
        },
      },
      // ======================= Scrollbackテストコマンド =======================
      {
        command: 'secondaryTerminal.testScrollback',
        handler: async () => {
          log('🔧 [DEBUG] Command executed: testScrollback');
          await this.handleTestScrollbackCommand();
        },
      },
    ];

    // Register all commands
    commandDisposables.forEach(({ command, handler }) => {
      const disposable = vscode.commands.registerCommand(command, handler);
      context.subscriptions.push(disposable);
    });
  }

  /**
   * 拡張機能の停止処理
   */
  deactivate(): void {
    log('🔧 [EXTENSION] Starting deactivation...');

    // シンプルセッション保存処理
    this.saveSimpleSessionOnExit();

    // Dispose standard session manager
    if (this.standardSessionManager) {
      log('🔧 [EXTENSION] Disposing standard session manager...');
      this.standardSessionManager = undefined;
    }

    // Dispose scrollback session manager - Temporarily disabled
    // if (this.scrollbackSessionManager) {
    //   log('🔧 [EXTENSION] Disposing scrollback session manager...');
    //   this.scrollbackSessionManager = undefined;
    // }

    // Dispose terminal manager
    if (this.terminalManager) {
      log('🔧 [EXTENSION] Disposing terminal manager...');
      this.terminalManager.dispose();
      this.terminalManager = undefined;
    }

    // Dispose sidebar provider
    if (this.sidebarProvider) {
      log('🔧 [EXTENSION] Disposing sidebar provider...');
      this.sidebarProvider.dispose();
      this.sidebarProvider = undefined;
    }

    // Clear command handlers
    this.fileReferenceCommand = undefined;
    this.terminalCommand = undefined;
    this.copilotIntegrationCommand = undefined;

    log('✅ [EXTENSION] Deactivation complete');
  }

  /**
   * 現在のターミナルマネージャーを取得（テスト用）
   */
  getTerminalManager(): TerminalManager | undefined {
    return this.terminalManager;
  }

  /**
   * 現在のサイドバープロバイダーを取得（テスト用）
   */
  getSidebarProvider(): SecondaryTerminalProvider | undefined {
    return this.sidebarProvider;
  }

  /**
   * 現在の標準セッションマネージャーを取得（テスト用）
   */
  getStandardSessionManager(): StandardTerminalSessionManager | undefined {
    return this.standardSessionManager;
  }

  // ==================== セッション管理関連のメソッド - DISABLED FOR DEBUGGING ====================

  /**
   * 起動時のセッション復元処理 - RE-ENABLED FOR TESTING
   */
  private async restoreSessionOnStartup(): Promise<void> {
    try {
      if (!this.standardSessionManager) {
        log('⚠️ [SESSION] Standard session manager not initialized');
        return;
      }

      log('🔄 [SESSION] Starting VS Code standard session restore on startup...');

      // 少し遅延させてから復元（他の初期化処理完了を待つ）
      try {
        if (this.standardSessionManager && this.terminalManager) {
          log('🔄 [SESSION] Executing VS Code standard session restore...');
          const result = await this.standardSessionManager.restoreSession();

          if (result.success && result.restoredCount && result.restoredCount > 0) {
            log(
              `✅ [SESSION] VS Code standard session restored: ${result.restoredCount} terminals`
            );

            // 復元完了後の初期化処理
            this.terminalManager.finalizeSessionRestore();

            // ユーザーに通知（オプション）
            void vscode.window.showInformationMessage(
              `Terminal session restored (VS Code standard): ${result.restoredCount} terminals`
            );
          } else {
            log('📭 [SESSION] No session data found - creating initial terminal');
            // Create initial terminal when no session data exists
            this.createInitialTerminal();
          }
        } else {
          log('⚠️ [SESSION] Session manager not available - creating initial terminal');
          if (this.terminalManager) {
            this.createInitialTerminal();
          }
        }
      } catch (error) {
        log(`❌ [SESSION] Error during session restore: ${error} - creating fallback terminal`);
        this.createInitialTerminal();
      }
    } catch (error) {
      log(`❌ [SESSION] Error during session restore: ${error}`);
    }
  }

  // Removed duplicate saveSessionOnExit method - keeping the async version below

  /**
   * VS Code終了時の自動保存設定 - ENABLED FOR TESTING
   */
  private setupSessionAutoSave(context: vscode.ExtensionContext): void {
    // VS Code終了時の保存を設定
    log('🔧 [EXTENSION] Setting up session auto-save on exit...');

    // Extension deactivation時にセッション保存
    context.subscriptions.push({
      dispose: () => {
        log('🔧 [EXTENSION] Extension disposing, saving session...');
        void this.saveSessionOnExit();
      },
    });

    // VS Code標準に準拠: ターミナル作成時に即座に保存
    if (this.terminalManager) {
      const terminalCreatedDisposable = this.terminalManager.onTerminalCreated((terminal) => {
        log(`💾 [EXTENSION] Terminal created - immediate save: ${terminal.name}`);
        void this.saveSessionImmediately('terminal_created');
      });

      const terminalRemovedDisposable = this.terminalManager.onTerminalRemoved((terminalId) => {
        log(`💾 [EXTENSION] Terminal removed - immediate save: ${terminalId}`);
        void this.saveSessionImmediately('terminal_removed');
      });

      context.subscriptions.push(terminalCreatedDisposable, terminalRemovedDisposable);
    }

    // ターミナル変更時の保存を設定（定期保存として - バックアップ用）
    const saveOnTerminalChange = setInterval(() => {
      void this.saveSessionPeriodically();
    }, 30000); // 30秒ごとに保存

    context.subscriptions.push({
      dispose: () => clearInterval(saveOnTerminalChange),
    });

    log('✅ [EXTENSION] Session auto-save setup completed');
  }

  /**
   * 終了時のセッション保存
   */
  private async saveSessionOnExit(): Promise<void> {
    try {
      if (!this.standardSessionManager) {
        log('⚠️ [EXTENSION] Standard session manager not available for save');
        return;
      }

      log('💾 [EXTENSION] Saving VS Code standard session on exit...');
      const result = await this.standardSessionManager.saveCurrentSession();

      if (result.success) {
        log(`✅ [EXTENSION] VS Code standard session saved: ${result.terminalCount} terminals`);
      } else {
        log('⚠️ [EXTENSION] Session save failed or no terminals to save');
      }
    } catch (error) {
      log(`❌ [EXTENSION] Error saving session on exit: ${String(error)}`);
    }
  }

  /**
   * 即座のセッション保存（VS Code標準準拠）
   */
  private async saveSessionImmediately(trigger: string): Promise<void> {
    try {
      if (!this.standardSessionManager || !this.terminalManager) {
        return;
      }

      const terminals = this.terminalManager.getTerminals();
      log(`💾 [EXTENSION] Immediate save triggered by ${trigger}: ${terminals.length} terminals`);

      const result = await this.standardSessionManager.saveCurrentSession();

      if (result.success) {
        log(
          `✅ [EXTENSION] Immediate save completed (${trigger}): ${result.terminalCount} terminals`
        );
      } else {
        log(
          `⚠️ [EXTENSION] Immediate save failed (${trigger}): ${result.error || 'unknown error'}`
        );
      }
    } catch (error) {
      log(`❌ [EXTENSION] Error in immediate save (${trigger}): ${String(error)}`);
    }
  }

  /**
   * 定期的なセッション保存
   */
  private async saveSessionPeriodically(): Promise<void> {
    try {
      if (!this.standardSessionManager || !this.terminalManager) {
        return;
      }

      // ターミナルが存在する場合のみ保存
      const terminals = this.terminalManager.getTerminals();
      if (terminals.length === 0) {
        return;
      }

      log(`💾 [EXTENSION] Periodic VS Code standard save: ${terminals.length} terminals`);
      const result = await this.standardSessionManager.saveCurrentSession();

      if (result.success) {
        log(`✅ [EXTENSION] Periodic save completed: ${result.terminalCount} terminals`);
      }
    } catch (error) {
      log(`❌ [EXTENSION] Error in periodic save: ${String(error)}`);
    }
  }

  /**
   * Setup session manager event listeners to forward notifications to WebView - RE-ENABLED FOR TESTING
   */
  private setupSessionEventListeners(): void {
    if (!this.standardSessionManager || !this.sidebarProvider) {
      log('❌ [SESSION] Cannot setup event listeners - missing dependencies');
      return;
    }

    log('🔧 [SESSION] Setting up session event listeners...');

    // Note: UnifiedSessionManager doesn't implement EventEmitter pattern
    // Session restore events would be handled differently
    // This event listener setup is disabled since UnifiedSessionManager doesn't emit events

    // Session restore events (disabled - UnifiedSessionManager doesn't use events)
    // this.unifiedSessionManager.on('sessionRestoreStarted', (data: { terminalCount: number }) => {
    //   this.sidebarProvider?.sendSessionMessage({
    //     command: 'sessionRestoreStarted',
    //     terminalCount: data.terminalCount,
    //   });
    // });

    // this.unifiedSessionManager.on('sessionRestoreProgress', (data: { restored: number; total: number }) => {
    //   this.sidebarProvider?.sendSessionMessage({
    //     command: 'sessionRestoreProgress',
    //     restored: data.restored,
    //     total: data.total,
    //   });
    // });

    // this.unifiedSessionManager.on(
    //   'sessionRestoreCompleted',
    //   (data: { restoredCount: number; skippedCount: number }) => {
    //     this.sidebarProvider?.sendSessionMessage({
    //       command: 'sessionRestoreCompleted',
    //       restoredCount: data.restoredCount,
    //       skippedCount: data.skippedCount,
    //     });
    //   }
    // );

    // this.unifiedSessionManager.on(
    //   'sessionRestoreError',
    //   (data: { error: string; partialSuccess: boolean; errorType?: string; recoveryAction?: string }) => {
    //     this.sidebarProvider?.sendSessionMessage({
    //       command: 'sessionRestoreError',
    //       error: data.error,
    //       partialSuccess: data.partialSuccess,
    //       errorType: data.errorType,
    //       recoveryAction: data.recoveryAction,
    //     });
    //   }
    // );

    // this.unifiedSessionManager.on(
    //   'terminalRestoreError',
    //   (data: { terminalId: string; terminalName: string; error: string; errorType: string }) => {
    //     this.sidebarProvider?.sendSessionMessage({
    //       command: 'terminalRestoreError',
    //       terminalId: data.terminalId,
    //       terminalName: data.terminalName,
    //       error: data.error,
    //       errorType: data.errorType,
    //     });
    //   }
    // );

    // this.unifiedSessionManager.on('sessionRestoreSkipped', (data: { reason: string }) => {
    //   this.sidebarProvider?.sendSessionMessage({
    //     command: 'sessionRestoreSkipped',
    //     reason: data.reason,
    //   });
    // });

    // Session save events (disabled - UnifiedSessionManager doesn't use events)
    // this.unifiedSessionManager.on('sessionSaved', (data: { terminalCount: number }) => {
    //   this.sidebarProvider?.sendSessionMessage({
    //     command: 'sessionSaved',
    //     terminalCount: data.terminalCount,
    //   });
    // });

    // this.unifiedSessionManager.on('sessionSaveError', (data: { error: string }) => {
    //   this.sidebarProvider?.sendSessionMessage({
    //     command: 'sessionSaveError',
    //     error: data.error,
    //   });
    // });

    // Session clear events (disabled - UnifiedSessionManager doesn't use events)
    // this.unifiedSessionManager.on('sessionCleared', () => {
    //   this.sidebarProvider?.sendSessionMessage({
    //     command: 'sessionCleared',
    //   });
    // });

    log('✅ [SESSION] Session event listeners configured');
  }

  /**
   * Handle save session command - RE-ENABLED FOR TESTING
   */
  private async handleSaveSessionCommand(): Promise<void> {
    if (!this.standardSessionManager) {
      await vscode.window.showErrorMessage('Standard session manager not available');
      return;
    }

    try {
      const result = await this.standardSessionManager.saveCurrentSession();
      if (result.success) {
        await vscode.window.showInformationMessage(
          `Terminal session saved successfully (${result.terminalCount || 0} terminal${(result.terminalCount || 0) > 1 ? 's' : ''})`
        );
      } else {
        await vscode.window.showErrorMessage(
          `Failed to save session: ${result.error || 'Unknown error'}`
        );
      }
    } catch (error) {
      await vscode.window.showErrorMessage(`Failed to save session: ${error}`);
    }
  }

  /**
   * Handle restore session command - RE-ENABLED FOR TESTING
   */
  private async handleRestoreSessionCommand(): Promise<void> {
    if (!this.standardSessionManager) {
      await vscode.window.showErrorMessage('Standard session manager not available');
      return;
    }

    try {
      const result = await this.standardSessionManager.restoreSession();
      if (result.success) {
        if (result.restoredCount && result.restoredCount > 0) {
          await vscode.window.showInformationMessage(
            `Terminal session restored successfully: ${result.restoredCount} terminal${result.restoredCount > 1 ? 's' : ''} restored${result.skippedCount && result.skippedCount > 0 ? `, ${result.skippedCount} skipped` : ''}`
          );
        } else {
          await vscode.window.showInformationMessage('No previous session data found to restore');
        }
      } else {
        await vscode.window.showErrorMessage(
          `Failed to restore session: ${result.error || 'Unknown error'}`
        );
      }
    } catch (error) {
      await vscode.window.showErrorMessage(`Failed to restore session: ${error}`);
    }
  }

  /**
   * Handle clear session command - RE-ENABLED FOR TESTING
   */
  private async handleClearSessionCommand(): Promise<void> {
    if (!this.standardSessionManager) {
      await vscode.window.showErrorMessage('Standard session manager not available');
      return;
    }

    // Confirm before clearing
    const confirm = await vscode.window.showWarningMessage(
      'Are you sure you want to clear all saved terminal session data?',
      { modal: true },
      'Clear Session'
    );

    if (confirm === 'Clear Session') {
      try {
        await this.standardSessionManager.clearSession();
        await vscode.window.showInformationMessage('Terminal session data cleared successfully');
      } catch (error) {
        await vscode.window.showErrorMessage(`Failed to clear session: ${error}`);
      }
    }
  }

  // ==================== シンプルセッション管理メソッド ====================

  /**
   * 統合セッション保存コマンドハンドラー
   */
  private async handleSimpleSaveSessionCommand(): Promise<void> {
    if (!this.standardSessionManager) {
      await vscode.window.showErrorMessage('Standard session manager not available');
      return;
    }

    try {
      // Scrollback抽出処理（復元機能を完全動作させるため）
      log('📋 [SIMPLE_SESSION] Starting scrollback extraction...');
      await this.extractScrollbackFromAllTerminals();
      log('✅ [SIMPLE_SESSION] Scrollback extraction completed');

      // 通常のセッション保存を実行
      const result = await this.standardSessionManager.saveCurrentSession();
      if (result.success) {
        await vscode.window.showInformationMessage(
          `Terminal session saved successfully (${result.terminalCount} terminal${result.terminalCount !== 1 ? 's' : ''})`
        );
      } else {
        await vscode.window.showErrorMessage(
          `Failed to save session: ${result.error || 'Unknown error'}`
        );
      }
    } catch (error) {
      await vscode.window.showErrorMessage(
        `Failed to save session: ${error instanceof Error ? error.message : String(error)}`
      );
    }
  }

  /**
   * 統合セッション復元コマンドハンドラー
   */
  private async handleSimpleRestoreSessionCommand(): Promise<void> {
    if (!this.standardSessionManager) {
      await vscode.window.showErrorMessage('Standard session manager not available');
      return;
    }

    try {
      const result = await this.standardSessionManager.restoreSession();

      if (result.success) {
        if (result.restoredCount && result.restoredCount > 0) {
          // Scrollbackデータも復元
          await this.restoreScrollbackForAllTerminals();

          await vscode.window.showInformationMessage(
            `Terminal session restored: ${result.restoredCount} terminal${result.restoredCount > 1 ? 's' : ''} restored${result.skippedCount && result.skippedCount > 0 ? `, ${result.skippedCount} skipped` : ''}`
          );
        } else {
          await vscode.window.showInformationMessage('No previous session data found to restore');
        }
      } else {
        await vscode.window.showErrorMessage(
          `Failed to restore session: ${result.error || 'Unknown error'}`
        );
      }
    } catch (error) {
      await vscode.window.showErrorMessage(
        `Failed to restore session: ${error instanceof Error ? error.message : String(error)}`
      );
    }
  }

  /**
   * 統合セッションクリアコマンドハンドラー
   */
  private async handleSimpleClearSessionCommand(): Promise<void> {
    if (!this.standardSessionManager) {
      await vscode.window.showErrorMessage('Standard session manager not available');
      return;
    }

    // Confirm before clearing
    const confirm = await vscode.window.showWarningMessage(
      'Are you sure you want to clear all saved terminal session data?',
      { modal: true },
      'Clear Session'
    );

    if (confirm === 'Clear Session') {
      try {
        await this.standardSessionManager.clearSession();
        await vscode.window.showInformationMessage('Terminal session data cleared successfully');
      } catch (error) {
        await vscode.window.showErrorMessage(
          `Failed to clear session: ${error instanceof Error ? error.message : String(error)}`
        );
      }
    }
  }

  /**
   * 終了時の統合セッション保存処理
   */
  private saveSimpleSessionOnExit(): void {
    try {
      if (!this.standardSessionManager) {
        log('⚠️ [STANDARD_SESSION] Session manager not available, skipping save on exit');
        return;
      }

      log('💾 [STANDARD_SESSION] Saving session on exit...');

      // 同期的に保存処理を実行
      this.standardSessionManager
        .saveCurrentSession()
        .then((result) => {
          if (result.success) {
            log(`✅ [STANDARD_SESSION] Session saved on exit: ${result.terminalCount} terminals`);
          } else {
            log(`❌ [STANDARD_SESSION] Failed to save session on exit: ${result.error}`);
          }
        })
        .catch((error) => {
          log(`❌ [STANDARD_SESSION] Exception during session save on exit: ${String(error)}`);
        });
    } catch (error) {
      log(`❌ [STANDARD_SESSION] Error during saveSimpleSessionOnExit: ${String(error)}`);
    }
  }

  /**
   * シンプルな復元実行（1回のみ）
   */
  private async executeOneTimeRestore(): Promise<void> {
    // 重複実行防止
    if (this._restoreExecuted) {
      log('⚠️ [EXTENSION] Restore already executed, skipping');
      return;
    }

    this._restoreExecuted = true;

    try {
      log('🔄 [EXTENSION] Starting session restore...');

      if (!this.standardSessionManager) {
        log('❌ [EXTENSION] Session manager not available');
        return;
      }

      const result = await this.standardSessionManager.restoreSession();

      if (result.success && result.restoredCount && result.restoredCount > 0) {
        log(`✅ [EXTENSION] Restored ${result.restoredCount} terminals`);
        void vscode.window.showInformationMessage(
          `Terminal session restored: ${result.restoredCount} terminal${result.restoredCount > 1 ? 's' : ''}`
        );
      } else {
        log('📭 [EXTENSION] No terminals to restore');
      }
    } catch (error) {
      log(`❌ [EXTENSION] Restore error: ${String(error)}`);
    }
  }

  /**
   * 起動時のシンプルセッション復元処理
   */
  private async restoreSimpleSessionOnStartup(): Promise<void> {
    log('🔍 [SESSION] === RESTORE SESSION STARTUP CALLED ===');

    try {
      if (!this.standardSessionManager || !this.terminalManager) {
        log('⚠️ [SESSION] Managers not available');
        return;
      }

      // 既存のターミナルがある場合は復元をスキップ
      const existingTerminals = this.terminalManager.getTerminals();
      log(`🔍 [SESSION] Existing terminals check: ${existingTerminals.length}`);
      if (existingTerminals.length > 0) {
        log('📋 [SESSION] Terminals already exist, skipping restore');
        return;
      }

      log('🔍 [SESSION] About to call standardSessionManager.restoreSession()');
      // セッション復元を実行
      const result = await this.standardSessionManager.restoreSession();
      log(`🔍 [SESSION] restoreSession() completed with result: ${JSON.stringify(result)}`);

      if (result.success && result.restoredCount && result.restoredCount > 0) {
        log(`✅ [SESSION] Restored ${result.restoredCount} terminals`);
        // 復元成功をユーザーに通知
        setTimeout(() => {
          void vscode.window.showInformationMessage(
            `Terminal session restored: ${result.restoredCount} terminal${(result.restoredCount || 0) > 1 ? 's' : ''}`
          );
        }, 1000);
      } else if (result.success && result.restoredCount === 0) {
        log('📭 [SESSION] No session data found - creating initial terminal');
        this.createInitialTerminal();
      } else {
        log(`❌ [SESSION] Restore failed: ${result.error}`);
        this.createInitialTerminal();
      }
    } catch (error) {
      log(
        `❌ [SESSION] Error during restore: ${error instanceof Error ? error.message : String(error)}`
      );
      log(`❌ [SESSION] Error stack: ${error instanceof Error ? error.stack : 'No stack'}`);
      // エラー時も初期ターミナルを作成
      this.createInitialTerminal();
    }

    log('🔍 [SESSION] === RESTORE SESSION STARTUP FINISHED ===');
  }

  /**
   * すべてのターミナルにScrollbackデータを復元
   * Temporarily disabled - using SimpleSessionManager approach instead
   */
  private restoreScrollbackForAllTerminals(): Promise<void> {
    log(
      '🔄 [SCROLLBACK_RESTORE] Scrollback restoration temporarily disabled - using SimpleSessionManager'
    );
    return Promise.resolve();

    // if (!this.terminalManager || !this.sidebarProvider || !this.scrollbackSessionManager) {
    //   log('❌ [SCROLLBACK_RESTORE] Required managers not available');
    //   return;
    // }

    // const terminals = this.terminalManager.getTerminals();
    // log(`🔄 [SCROLLBACK_RESTORE] Found ${terminals.length} terminals to restore scrollback to`);

    // for (const terminal of terminals) {
    //   try {
    //     log(`🔄 [SCROLLBACK_RESTORE] Restoring scrollback for terminal ${terminal.id}`);
    //
    //     // ScrollbackSessionManagerからデータを取得
    //     const scrollback = await this.scrollbackSessionManager.extractScrollbackFromTerminal(terminal.id);
    //
    //     if (scrollback && scrollback.lines.length > 0) {
    //       // WebViewにScrollback復元を要求
    //       await (this.sidebarProvider as any)._sendMessage({
    //         command: 'restoreScrollback',
    //         terminalId: terminal.id,
    //         scrollbackContent: scrollback.lines,
    //         timestamp: Date.now()
    //       });
    //
    //       log(`✅ [SCROLLBACK_RESTORE] Restored ${scrollback.lines.length} lines for terminal ${terminal.id}`);
    //     } else {
    //       log(`📭 [SCROLLBACK_RESTORE] No scrollback data found for terminal ${terminal.id}`);
    //     }
    //
    //     // 少し待機してデータの処理を完了させる
    //     await new Promise(resolve => setTimeout(resolve, 100));
    //
    //   } catch (error) {
    //     log(`❌ [SCROLLBACK_RESTORE] Error restoring scrollback for terminal ${terminal.id}: ${error instanceof Error ? error.message : String(error)}`);
    //   }
    // }
    //
    // log('✅ [SCROLLBACK_RESTORE] Scrollback restoration completed for all terminals');
  }

  /**
   * すべてのターミナルからScrollbackデータを抽出
   */
  private async extractScrollbackFromAllTerminals(): Promise<void> {
    log('🔍 [SCROLLBACK_EXTRACT] Extracting scrollback from all terminals');

    if (!this.terminalManager || !this.sidebarProvider) {
      log('❌ [SCROLLBACK_EXTRACT] Terminal manager or sidebar provider not available');
      return;
    }

    const terminals = this.terminalManager.getTerminals();
    log(`🔍 [SCROLLBACK_EXTRACT] Found ${terminals.length} terminals to extract scrollback from`);

    for (const terminal of terminals) {
      try {
        log(`🔍 [SCROLLBACK_EXTRACT] Requesting scrollback for terminal ${terminal.id}`);

        // WebViewにScrollback抽出を要求
        await (
          this.sidebarProvider as unknown as { _sendMessage: (msg: unknown) => Promise<void> }
        )._sendMessage({
          command: 'getScrollback',
          terminalId: terminal.id,
          maxLines: 1000,
          timestamp: Date.now(),
        });

        // 少し待機してデータの処理を完了させる
        await new Promise((resolve) => setTimeout(resolve, 100));
      } catch (error) {
        log(
          `❌ [SCROLLBACK_EXTRACT] Error extracting scrollback for terminal ${terminal.id}: ${error instanceof Error ? error.message : String(error)}`
        );
      }
    }

    log('✅ [SCROLLBACK_EXTRACT] Scrollback extraction requests sent for all terminals');
  }

  /**
   * Scrollbackテストコマンドハンドラー
   * Temporarily disabled - using SimpleSessionManager approach instead
   */
  private async handleTestScrollbackCommand(): Promise<void> {
    log('🧪 [SCROLLBACK_TEST] Scrollback test temporarily disabled - using SimpleSessionManager');
    await vscode.window.showInformationMessage(
      'Scrollback test temporarily disabled - using SimpleSessionManager approach instead'
    );
    return;

    // if (!this.scrollbackSessionManager) {
    //   await vscode.window.showErrorMessage('Scrollback manager not available');
    //   return;
    // }

    // try {
    //   // 現在のセッション情報を取得
    //   const sessionInfo = await this.scrollbackSessionManager.getScrollbackSessionInfo();
    //
    //   if (sessionInfo.exists) {
    //     await vscode.window.showInformationMessage(
    //       `Scrollback session exists: ${sessionInfo.terminalCount} terminals, ${sessionInfo.totalLines} lines, ${sessionInfo.dataSize} bytes`
    //     );
    //   } else {
    //     await vscode.window.showInformationMessage('No scrollback session data found');
    //   }
    //
    //   // テスト用にモックScrollbackを抽出
    //   const terminals = this.terminalManager?.getTerminals() || [];
    //   if (terminals.length > 0) {
    //     const terminal = terminals[0];
    //     if (terminal) {
    //       const scrollback = await this.scrollbackSessionManager.extractScrollbackFromTerminal(terminal.id);
    //
    //       if (scrollback) {
    //         log(`🧪 [SCROLLBACK_TEST] Extracted ${scrollback.lines.length} lines from terminal ${terminal.id}`);
    //         await vscode.window.showInformationMessage(
    //           `Extracted ${scrollback.lines.length} lines from terminal "${terminal.name}"`
    //         );
    //       }
    //     }
    //   }
    //
    // } catch (error) {
    //   log(`❌ [SCROLLBACK_TEST] Test failed: ${error instanceof Error ? error.message : String(error)}`);
    //   await vscode.window.showErrorMessage(
    //     `Scrollback test failed: ${error instanceof Error ? error.message : String(error)}`
    //   );
    // }
  }

  /**
   * 初期ターミナルを作成（復元データがない場合）
   */
  private createInitialTerminal(): void {
    try {
      if (this.terminalManager) {
        const terminals = this.terminalManager.getTerminals();
        if (terminals.length === 0) {
          log('🔧 [SIMPLE_SESSION] Creating initial terminal');
          const terminalId = this.terminalManager.createTerminal();
          log(`✅ [SIMPLE_SESSION] Initial terminal created: ${terminalId}`);
        } else {
          log(
            `📋 [SIMPLE_SESSION] Skipping initial terminal creation - ${terminals.length} terminals already exist`
          );
        }
      } else {
        log('❌ [SIMPLE_SESSION] Cannot create initial terminal - terminal manager not available');
      }
    } catch (error) {
      log(
        `❌ [SIMPLE_SESSION] Error creating initial terminal: ${error instanceof Error ? error.message : String(error)}`
      );
    }
  }

  /**
   * SPINNER FIX: Remove synchronous session restore method
   * Session restore is now handled asynchronously by WebView after activation
   */
  // private async performSynchronousSessionRestore(): Promise<void> {
  //   // DISABLED: This method was causing VS Code spinner hang during extension activation
  //   // Session restore is now handled by SecondaryTerminalProvider._performAsyncSessionRestore()
  // }
}<|MERGE_RESOLUTION|>--- conflicted
+++ resolved
@@ -85,19 +85,10 @@
         this.standardSessionManager
       );
 
-<<<<<<< HEAD
       // Set sidebar provider for StandardSessionManager
       if (this.standardSessionManager) {
         this.standardSessionManager.setSidebarProvider(this.sidebarProvider);
         log('🔧 [EXTENSION] Sidebar provider set for StandardSessionManager');
-=======
-      // Set sidebar provider for SimpleSessionManager
-      if (this.simpleSessionManager) {
-        this.simpleSessionManager.setSidebarProvider(
-          this.sidebarProvider as unknown as { [key: string]: unknown }
-        );
-        log('🔧 [EXTENSION] Sidebar provider set for SimpleSessionManager');
->>>>>>> e155dc10
       }
 
       // Register all commands
