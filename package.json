--- conflicted
+++ resolved
@@ -810,22 +810,14 @@
         "secondaryTerminal.features.enhancedScrollbackPersistence": {
           "type": "boolean",
           "default": false,
-<<<<<<< HEAD
-          "description": "Enable VS Code standard scrollback serialization with ANSI color preservation and full state restoration. Beta feature - will be enabled by default in v0.2.0."
-=======
           "description": "Enable VS Code-compatible enhanced scrollback persistence with full state restoration. Beta feature - will be enabled by default in v0.2.0."
->>>>>>> 895b809b
         },
         "secondaryTerminal.features.scrollbackLineLimit": {
           "type": "number",
           "default": 1000,
           "minimum": 200,
           "maximum": 3000,
-<<<<<<< HEAD
-          "description": "Maximum number of scrollback lines for enhanced persistence (200-3000). Only applies when enhancedScrollbackPersistence is enabled. Default: 1000 (matching VS Code)."
-=======
           "description": "Maximum number of scrollback lines to persist (200-3000). Higher values use more storage. Default: 1000 (matching VS Code)."
->>>>>>> 895b809b
         },
         "secondaryTerminal.features.vscodeStandardIME": {
           "type": "boolean",
