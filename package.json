{
  "name": "vscode-sidebar-terminal",
  "displayName": "Secondary Terminal",
  "description": "Production-ready VS Code extension with TypeScript-compliant terminal in sidebar, ProcessState/InteractionState management, and comprehensive session management.",
  "version": "0.1.155",
  "publisher": "s-hiraoku",
  "sideEffects": false,
  "engines": {
    "vscode": "^1.106.0",
    "node": ">=18.0.0"
  },
  "categories": [
    "Other",
    "Debuggers"
  ],
  "keywords": [
    "terminal",
    "sidebar",
    "shell",
    "console",
    "command line",
    "cli",
    "development",
    "productivity",
    "xterm",
    "pty",
    "split terminal",
    "multi-terminal",
    "alt click",
    "cursor positioning",
    "ime support",
    "japanese input",
    "cross platform",
    "node-pty",
    "vs code standard",
    "process state",
    "interaction state",
    "typescript",
    "production ready",
    "error handling",
    "ai agent detection",
    "claude code",
    "codex cli",
    "coderabbit cli",
    "github copilot",
    "gemini cli",
    "state management",
    "deepwiki mcp",
    "slash command",
    "code review"
  ],
  "icon": "resources/icon.png",
  "galleryBanner": {
    "color": "#1e1e1e",
    "theme": "dark"
  },
  "repository": {
    "type": "git",
    "url": "https://github.com/s-hiraoku/vscode-sidebar-terminal"
  },
  "bugs": {
    "url": "https://github.com/s-hiraoku/vscode-sidebar-terminal/issues"
  },
  "homepage": "https://github.com/s-hiraoku/vscode-sidebar-terminal#readme",
  "license": "MIT",
  "qna": "https://github.com/s-hiraoku/vscode-sidebar-terminal/discussions",
  "preview": false,
  "main": "./dist/extension.js",
  "activationEvents": [
    "onView:secondaryTerminal",
    "onCommand:secondaryTerminal.focusTerminal"
  ],
  "contributes": {
    "viewsContainers": {
      "activitybar": [
        {
          "id": "secondaryTerminalContainer",
          "title": "ST",
          "icon": "$(terminal)"
        }
      ]
    },
    "views": {
      "secondaryTerminalContainer": [
        {
          "id": "secondaryTerminal",
          "name": "Terminal",
          "type": "webview",
          "icon": "$(terminal)",
          "contextualTitle": "ST"
        }
      ]
    },
    "commands": [
      {
        "command": "secondaryTerminal.killTerminal",
        "title": "Kill Terminal",
        "icon": "$(trash)"
      },
      {
        "command": "secondaryTerminal.splitTerminal",
        "title": "Split Terminal Vertically",
        "icon": "$(split-vertical)"
      },
      {
        "command": "secondaryTerminal.splitTerminalHorizontal",
        "title": "Split Terminal Horizontally",
        "icon": "$(split-horizontal)"
      },
      {
        "command": "secondaryTerminal.openSettings",
        "title": "Terminal Settings",
        "icon": "$(settings-gear)"
      },
      {
        "command": "secondaryTerminal.sendToTerminal",
        "title": "Send to Secondary Terminal",
        "category": "Secondary Terminal"
      },
      {
        "command": "secondaryTerminal.sendAtMention",
        "title": "Insert File Reference (Cmd+Option+L)",
        "category": "Secondary Terminal"
      },
      {
        "command": "secondaryTerminal.testCliAgentStatus",
        "title": "Test Claude Status Update",
        "category": "Secondary Terminal"
      },
      {
        "command": "secondaryTerminal.debugSession",
        "title": "Debug Session State",
        "category": "Secondary Terminal"
      },
      {
        "command": "secondaryTerminal.saveSession",
        "title": "Save Terminal Session",
        "category": "Secondary Terminal",
        "icon": "$(save)"
      },
      {
        "command": "secondaryTerminal.restoreSession",
        "title": "Restore Terminal Session",
        "category": "Secondary Terminal",
        "icon": "$(refresh)"
      },
      {
        "command": "secondaryTerminal.clearSession",
        "title": "Clear Terminal Session",
        "category": "Secondary Terminal",
        "icon": "$(clear-all)"
      },
      {
        "command": "secondaryTerminal.activateCopilot",
        "title": "Activate GitHub Copilot Chat",
        "category": "Secondary Terminal"
      },
      {
        "command": "secondaryTerminal.testScrollback",
        "title": "Test Scrollback Feature",
        "category": "Secondary Terminal"
      },
      {
        "command": "secondaryTerminal.diagnoseSession",
        "title": "Diagnose Session Data",
        "category": "Secondary Terminal",
        "icon": "$(search)"
      },
      {
        "command": "secondaryTerminal.clearCorruptedHistory",
        "title": "Clear Corrupted Terminal History",
        "category": "Secondary Terminal",
        "icon": "$(trash)"
      },
      {
        "command": "secondaryTerminal.focusTerminal",
        "title": "Focus Terminal",
        "category": "Secondary Terminal"
      },
      {
        "command": "secondaryTerminal.createTerminal",
        "title": "Create New Terminal",
        "category": "Secondary Terminal",
        "icon": "$(add)"
      },
      {
        "command": "secondaryTerminal.clearTerminal",
        "title": "Clear Terminal",
        "category": "Secondary Terminal",
        "icon": "$(clear-all)"
      },
      {
        "command": "secondaryTerminal.scrollToPreviousCommand",
        "title": "Scroll to Previous Command",
        "category": "Secondary Terminal"
      },
      {
        "command": "secondaryTerminal.scrollToNextCommand",
        "title": "Scroll to Next Command",
        "category": "Secondary Terminal"
      },
      {
        "command": "secondaryTerminal.focusNextTerminal",
        "title": "Focus Next Terminal",
        "category": "Secondary Terminal"
      },
      {
        "command": "secondaryTerminal.focusPreviousTerminal",
        "title": "Focus Previous Terminal",
        "category": "Secondary Terminal"
      },
      {
        "command": "secondaryTerminal.selectAll",
        "title": "Select All",
        "category": "Secondary Terminal"
      },
      {
        "command": "secondaryTerminal.copy",
        "title": "Copy",
        "category": "Secondary Terminal",
        "icon": "$(copy)"
      },
      {
        "command": "secondaryTerminal.paste",
        "title": "Paste",
        "category": "Secondary Terminal",
        "icon": "$(clippy)"
      },
      {
        "command": "secondaryTerminal.runRecentCommand",
        "title": "Run Recent Command",
        "category": "Secondary Terminal",
        "icon": "$(history)"
      },
      {
        "command": "secondaryTerminal.selectProfile",
        "title": "Select Terminal Profile",
        "category": "Secondary Terminal",
        "icon": "$(terminal)"
      },
      {
        "command": "secondaryTerminal.manageProfiles",
        "title": "Manage Terminal Profiles",
        "category": "Secondary Terminal",
        "icon": "$(gear)"
      },
      {
        "command": "secondaryTerminal.showVersion",
        "title": "Show Version",
        "category": "Secondary Terminal"
      },
      {
        "command": "secondaryTerminal.focusTerminal1",
        "title": "Focus Terminal 1",
        "category": "Secondary Terminal"
      },
      {
        "command": "secondaryTerminal.focusTerminal2",
        "title": "Focus Terminal 2",
        "category": "Secondary Terminal"
      },
      {
        "command": "secondaryTerminal.focusTerminal3",
        "title": "Focus Terminal 3",
        "category": "Secondary Terminal"
      },
      {
        "command": "secondaryTerminal.focusTerminal4",
        "title": "Focus Terminal 4",
        "category": "Secondary Terminal"
      },
      {
        "command": "secondaryTerminal.focusTerminal5",
        "title": "Focus Terminal 5",
        "category": "Secondary Terminal"
      }
    ],
    "menus": {
      "view/title": [
        {
          "command": "secondaryTerminal.splitTerminal",
          "when": "view == secondaryTerminal",
          "group": "navigation@1"
        },
        {
          "command": "secondaryTerminal.killTerminal",
          "when": "view == secondaryTerminal",
          "group": "navigation@3"
        },
        {
          "command": "secondaryTerminal.selectProfile",
          "when": "view == secondaryTerminal",
          "group": "navigation@2"
        },
        {
          "command": "secondaryTerminal.openSettings",
          "when": "view == secondaryTerminal",
          "group": "navigation@4"
        }
      ]
    },
    "configuration": {
      "title": "Secondary Terminal",
      "properties": {
        "secondaryTerminal.shell": {
          "type": "string",
          "default": "",
          "description": "Path to shell executable. Leave empty to use system default."
        },
        "secondaryTerminal.shellArgs": {
          "type": "array",
          "default": [],
          "description": "Arguments to pass to the shell."
        },
        "secondaryTerminal.maxTerminals": {
          "type": "number",
          "default": 5,
          "description": "Maximum number of terminals allowed."
        },
        "secondaryTerminal.cursorBlink": {
          "type": "boolean",
          "default": true,
          "description": "Enable cursor blinking in terminal."
        },
        "secondaryTerminal.theme": {
          "type": "string",
          "default": "auto",
          "enum": [
            "auto",
            "dark",
            "light"
          ],
          "description": "Terminal theme. Auto follows VS Code theme."
        },
        "secondaryTerminal.defaultDirectory": {
          "type": "string",
          "default": "",
          "description": "Default directory for new terminals. Leave empty to use workspace root."
        },
        "secondaryTerminal.confirmBeforeKill": {
          "type": "boolean",
          "default": false,
          "description": "Show confirmation dialog before closing terminals"
        },
        "secondaryTerminal.protectLastTerminal": {
          "type": "boolean",
          "default": true,
          "description": "Prevent closing the last terminal"
        },
        "secondaryTerminal.minTerminalCount": {
          "type": "number",
          "default": 1,
          "minimum": 0,
          "maximum": 5,
          "description": "Minimum number of terminals to keep open"
        },
        "secondaryTerminal.maxSplitTerminals": {
          "type": "number",
          "default": 5,
          "minimum": 1,
          "maximum": 5,
          "description": "Maximum number of terminals to display in split view"
        },
        "secondaryTerminal.minTerminalHeight": {
          "type": "number",
          "default": 100,
          "minimum": 50,
          "maximum": 200,
          "description": "Minimum height for each terminal in split view (pixels)"
        },
        "secondaryTerminal.enableSplitResize": {
          "type": "boolean",
          "default": true,
          "description": "Allow resizing split terminals by dragging splitters"
        },
        "secondaryTerminal.statusDisplayDuration": {
          "type": "number",
          "default": 3000,
          "minimum": 1000,
          "maximum": 10000,
          "description": "Duration to display status messages (milliseconds)"
        },
        "secondaryTerminal.autoHideStatus": {
          "type": "boolean",
          "default": true,
          "description": "Automatically hide status messages after specified duration"
        },
        "secondaryTerminal.showStatusOnActivity": {
          "type": "boolean",
          "default": true,
          "description": "Show last status message when user performs actions"
        },
        "secondaryTerminal.showWebViewHeader": {
          "type": "boolean",
          "default": true,
          "description": "Show title and command icons in the webview header"
        },
        "secondaryTerminal.webViewTitle": {
          "type": "string",
          "default": "Terminal",
          "description": "Title to display in the webview header"
        },
        "secondaryTerminal.showSampleIcons": {
          "type": "boolean",
          "default": true,
          "description": "Show sample command icons in webview header (display only)"
        },
        "secondaryTerminal.sampleIconOpacity": {
          "type": "number",
          "default": 0.4,
          "minimum": 0.1,
          "maximum": 1,
          "description": "Opacity of sample icons (0.1 to 1.0)"
        },
        "secondaryTerminal.headerFontSize": {
          "type": "number",
          "default": 14,
          "minimum": 10,
          "maximum": 20,
          "description": "Font size for webview header title"
        },
        "secondaryTerminal.headerIconSize": {
          "type": "number",
          "default": 20,
          "minimum": 14,
          "maximum": 28,
          "description": "Size of terminal icon in webview header"
        },
        "secondaryTerminal.sampleIconSize": {
          "type": "number",
          "default": 16,
          "minimum": 12,
          "maximum": 24,
          "description": "Size of sample icons in webview header"
        },
        "secondaryTerminal.altClickMovesCursor": {
          "type": "boolean",
          "default": true,
          "description": "Controls whether Alt/Option + click will reposition the prompt cursor to underneath the mouse. This feature may not work reliably for some shells or programs."
        },
        "secondaryTerminal.enableAtMentionSync": {
          "type": "boolean",
          "default": false,
          "description": "Enable automatic @filename mention when CLI Agent sends to standard terminal"
        },
        "secondaryTerminal.focusAfterAtMention": {
          "type": "boolean",
          "default": true,
          "description": "Focus secondary terminal after sending @filename with CMD+OPT+L"
        },
        "secondaryTerminal.enableShellIntegration": {
          "type": "boolean",
          "default": true,
          "description": "Enable shell integration for command tracking, history, and working directory detection. Requires terminal restart to take effect."
        },
        "secondaryTerminal.enableCliAgentIntegration": {
          "type": "boolean",
          "default": true,
          "description": "Enable file reference shortcuts: Use Cmd+Option+L (Mac) or Alt+Ctrl+L (Linux/Windows) to insert file references"
        },
        "secondaryTerminal.enableGitHubCopilotIntegration": {
          "type": "boolean",
          "default": true,
          "description": "Enable GitHub Copilot Chat integration: Use Cmd+K Cmd+C (Mac) or Ctrl+K Ctrl+C (Linux/Windows) to activate Copilot Chat"
        },
        "secondaryTerminal.enablePersistentSessions": {
          "type": "boolean",
          "default": true,
          "description": "Enable terminal session persistence: Restore terminal contents and state after VS Code restart"
        },
        "secondaryTerminal.persistentSessionScrollback": {
          "type": "number",
          "default": 1000,
          "minimum": 0,
          "maximum": 10000,
          "description": "Number of lines to restore from terminal history (0 to disable scrollback restore)"
        },
        "secondaryTerminal.persistentSessionReviveProcess": {
          "type": "string",
          "default": "onExitAndWindowClose",
          "enum": [
            "never",
            "onExit",
            "onExitAndWindowClose"
          ],
          "enumDescriptions": [
            "Never save terminal sessions",
            "Save sessions when VS Code exits",
            "Save sessions when VS Code exits or window closes"
          ],
          "description": "When to save terminal sessions for restoration"
        },
        "secondaryTerminal.persistentSessionStorageLimit": {
          "type": "number",
          "default": 20,
          "minimum": 1,
          "maximum": 100,
          "description": "Maximum storage size for session data in MB (session will be optimized or cleared if exceeded)"
        },
        "secondaryTerminal.persistentSessionRetentionDays": {
          "type": "number",
          "default": 7,
          "minimum": 1,
          "maximum": 365,
          "description": "Number of days to retain session data before automatic cleanup"
        },
        "secondaryTerminal.persistentSessionStorageWarningThreshold": {
          "type": "number",
          "default": 80,
          "minimum": 50,
          "maximum": 95,
          "description": "Storage usage percentage threshold for optimization warning (default: 80%)"
        },
        "secondaryTerminal.hideOnStartup": {
          "type": "string",
          "default": "never",
          "enum": [
            "never",
            "whenEmpty",
            "always"
          ],
          "enumDescriptions": [
            "Never hide the terminal view on startup",
            "Hide terminal when no sessions are restored",
            "Always hide terminal on startup"
          ],
          "description": "Control terminal visibility on VS Code startup"
        },
        "secondaryTerminal.fontFamily": {
          "type": "string",
          "default": "monospace",
          "description": "Controls the font family of the terminal. This defaults to VS Code's editor.fontFamily value."
        },
        "secondaryTerminal.fontSize": {
          "type": "number",
          "default": 12,
          "minimum": 6,
          "maximum": 25,
          "description": "Controls the font size in pixels of the terminal."
        },
        "secondaryTerminal.fontWeight": {
          "type": "string",
          "default": "normal",
          "enum": [
            "normal",
            "bold",
            "100",
            "200",
            "300",
            "400",
            "500",
            "600",
            "700",
            "800",
            "900"
          ],
          "description": "The font weight to use within the terminal for non-bold text. Accepts normal and bold keywords or numbers between 1 and 1000."
        },
        "secondaryTerminal.fontWeightBold": {
          "type": "string",
          "default": "bold",
          "enum": [
            "normal",
            "bold",
            "100",
            "200",
            "300",
            "400",
            "500",
            "600",
            "700",
            "800",
            "900"
          ],
          "description": "The font weight to use within the terminal for bold text. Accepts normal and bold keywords or numbers between 1 and 1000."
        },
        "secondaryTerminal.lineHeight": {
          "type": "number",
          "default": 1,
          "minimum": 0.1,
          "maximum": 5,
          "description": "Controls the line height of the terminal, this number is multiplied by the terminal font size to get the actual line-height in pixels."
        },
        "secondaryTerminal.letterSpacing": {
          "type": "number",
          "default": 0,
          "minimum": -5,
          "maximum": 10,
          "description": "Controls the letter spacing of the terminal, this is an integer value which represents the amount of additional pixels to add between characters."
        },
        "secondaryTerminal.scrollback": {
          "type": "number",
          "default": 2000,
          "minimum": 0,
          "maximum": 100000,
          "description": "Controls the maximum number of lines the terminal keeps in its buffer."
        },
        "secondaryTerminal.cursorStyle": {
          "type": "string",
          "default": "block",
          "enum": [
            "block",
            "underline",
            "bar"
          ],
          "description": "Controls the style of terminal cursor."
        },
        "secondaryTerminal.cursorWidth": {
          "type": "number",
          "default": 1,
          "minimum": 1,
          "maximum": 100,
          "description": "Controls the width of the cursor when cursorStyle is set to 'bar'."
        },
        "secondaryTerminal.drawBoldTextInBrightColors": {
          "type": "boolean",
          "default": true,
          "description": "Controls whether bold text in the terminal will always use the \"bright\" ANSI color variant."
        },
        "secondaryTerminal.minimumContrastRatio": {
          "type": "number",
          "default": 1,
          "minimum": 1,
          "maximum": 21,
          "description": "When set, the foreground color of each cell will change to try meet the contrast ratio specified. Example values:\n- 1: Do nothing and use the standard theme colors.\n- 4.5: WCAG AA compliance (minimum).\n- 7: WCAG AAA compliance (enhanced).\n- 21: White on black or black on white."
        },
        "secondaryTerminal.profiles.windows": {
          "type": "object",
          "default": {},
          "description": "The Windows terminal profiles to present when creating a new terminal via the terminal dropdown. Set to null to exclude a profile from the list, for example: \"secondaryTerminal.profiles.windows\": { \"Command Prompt\": null }."
        },
        "secondaryTerminal.profiles.linux": {
          "type": "object",
          "default": {},
          "description": "The Linux terminal profiles to present when creating a new terminal via the terminal dropdown. Set to null to exclude a profile from the list, for example: \"secondaryTerminal.profiles.linux\": { \"bash\": null }."
        },
        "secondaryTerminal.profiles.osx": {
          "type": "object",
          "default": {},
          "description": "The macOS terminal profiles to present when creating a new terminal via the terminal dropdown. Set to null to exclude a profile from the list, for example: \"secondaryTerminal.profiles.osx\": { \"bash\": null }."
        },
        "secondaryTerminal.defaultProfile.windows": {
          "type": [
            "string",
            "null"
          ],
          "default": null,
          "description": "The default profile used on Windows. This setting will currently be ignored if either terminal.external.windowsExec or terminal.integrated.shell.windows are set."
        },
        "secondaryTerminal.defaultProfile.linux": {
          "type": [
            "string",
            "null"
          ],
          "default": null,
          "description": "The default profile used on Linux. This setting will currently be ignored if either terminal.external.linuxExec or terminal.integrated.shell.linux are set."
        },
        "secondaryTerminal.defaultProfile.osx": {
          "type": [
            "string",
            "null"
          ],
          "default": null,
          "description": "The default profile used on macOS. This setting will currently be ignored if either terminal.external.osxExec or terminal.integrated.shell.osx are set."
        },
        "secondaryTerminal.restoreScrollback": {
          "type": "boolean",
          "default": true,
          "description": "Enable restoration of terminal command history and output (scrollback buffer)"
        },
        "secondaryTerminal.scrollbackLines": {
          "type": "number",
          "default": 2000,
          "minimum": 0,
          "maximum": 10000,
          "description": "Maximum number of lines to restore from terminal history (0 to disable)"
        },
        "secondaryTerminal.scrollbackCompression": {
          "type": "boolean",
          "default": true,
          "description": "Compress scrollback data to reduce storage size"
        },
        "secondaryTerminal.scrollbackProgressiveLoad": {
          "type": "boolean",
          "default": false,
          "description": "Load scrollback data progressively for better performance with large histories"
        },
        "secondaryTerminal.scrollbackMaxStorageSize": {
          "type": "number",
          "default": 20971520,
          "minimum": 1048576,
          "maximum": 104857600,
          "description": "Maximum storage size for scrollback data in bytes (1MB - 100MB)"
        },
        "secondaryTerminal.dynamicSplitDirection": {
          "type": "boolean",
          "default": true,
          "description": "Automatically adjust split direction based on panel location: horizontal splits in bottom panel, vertical splits in sidebar"
        },
        "secondaryTerminal.panelLocation": {
          "type": "string",
          "default": "auto",
          "enum": [
            "auto",
            "sidebar",
            "panel"
          ],
          "enumDescriptions": [
            "Automatically detect panel location",
            "Force sidebar location for split direction calculation",
            "Force bottom panel location for split direction calculation"
          ],
          "description": "Panel location preference for dynamic split direction (Issue #148)"
        },
        "secondaryTerminal.sendKeybindingsToShell": {
          "type": "boolean",
          "default": false,
          "description": "Controls whether keybindings are automatically sent to the shell instead of being handled by VS Code workbench."
        },
        "secondaryTerminal.useSimplifiedWebView": {
          "type": "boolean",
          "default": false,
          "description": "[Experimental] Use simplified WebView implementation with improved performance and reduced complexity. Requires extension restart to take effect.",
          "tags": [
            "experimental"
          ]
        },
        "secondaryTerminal.commandsToSkipShell": {
          "type": "array",
          "items": {
            "type": "string"
          },
          "default": [],
          "description": "Array of command IDs that should always be handled by VS Code and not sent to the shell. Prefix with '-' to remove from default skip list (e.g., '-workbench.action.quickOpen')."
        },
        "secondaryTerminal.allowChords": {
          "type": "boolean",
          "default": true,
          "description": "Allow multi-key chord sequences in terminal keybindings (e.g., Ctrl+K Ctrl+C)."
        },
        "secondaryTerminal.allowMnemonics": {
          "type": "boolean",
          "default": true,
          "description": "Allow Alt key menu mnemonics on Windows and Linux platforms."
        },
        "secondaryTerminal.shellIntegration.enabled": {
          "type": "boolean",
          "default": true,
          "description": "Enable VS Code shell integration features (command tracking, working directory detection, status indicators)."
        },
        "secondaryTerminal.shellIntegration.showCommandStatus": {
          "type": "boolean",
          "default": true,
          "description": "Show command status indicators in terminal headers (success/error/running)."
        },
        "secondaryTerminal.shellIntegration.showWorkingDirectory": {
          "type": "boolean",
          "default": true,
          "description": "Show current working directory in terminal headers."
        },
        "secondaryTerminal.shellIntegration.commandHistory": {
          "type": "boolean",
          "default": true,
          "description": "Enable command history tracking and quick access."
        },
        "secondaryTerminal.decorations.enabled": {
          "type": "boolean",
          "default": true,
          "description": "Enable visual decorations for command success/error indicators (Phase 8: Advanced Terminal Features)."
        },
        "secondaryTerminal.decorations.showInGutter": {
          "type": "boolean",
          "default": true,
          "description": "Show command decorations in the terminal gutter area."
        },
        "secondaryTerminal.decorations.showInOverviewRuler": {
          "type": "boolean",
          "default": true,
          "description": "Show command decorations in the overview ruler."
        },
        "secondaryTerminal.decorations.successColor": {
          "type": "string",
          "default": "#00ff00",
          "description": "Color for successful command decorations."
        },
        "secondaryTerminal.decorations.errorColor": {
          "type": "string",
          "default": "#ff0000",
          "description": "Color for failed command decorations."
        },
        "secondaryTerminal.decorations.runningColor": {
          "type": "string",
          "default": "#ffff00",
          "description": "Color for running command decorations."
        },
        "secondaryTerminal.highlightActiveBorder": {
          "type": "boolean",
          "default": true,
          "description": "Show a blue border around the focused sidebar terminal."
        },
        "secondaryTerminal.links.enabled": {
          "type": "boolean",
          "default": true,
          "description": "Enable automatic link detection in terminal output (Phase 8: Advanced Terminal Features)."
        },
        "secondaryTerminal.links.detectFileLinks": {
          "type": "boolean",
          "default": true,
          "description": "Detect and highlight file paths as clickable links."
        },
        "secondaryTerminal.links.detectWebLinks": {
          "type": "boolean",
          "default": true,
          "description": "Detect and highlight web URLs as clickable links."
        },
        "secondaryTerminal.links.detectEmailLinks": {
          "type": "boolean",
          "default": true,
          "description": "Detect and highlight email addresses as clickable links."
        },
        "secondaryTerminal.links.maxLinksPerLine": {
          "type": "number",
          "default": 10,
          "minimum": 1,
          "maximum": 50,
          "description": "Maximum number of links to detect per line for performance."
        },
        "secondaryTerminal.navigation.enabled": {
          "type": "boolean",
          "default": true,
          "description": "Enable advanced terminal navigation features (Phase 8: Advanced Terminal Features)."
        },
        "secondaryTerminal.navigation.showCommandMarks": {
          "type": "boolean",
          "default": true,
          "description": "Show visual marks at command boundaries for easy navigation."
        },
        "secondaryTerminal.accessibility.screenReaderSupport": {
          "type": "boolean",
          "default": true,
          "description": "Enable enhanced screen reader support for terminal content (Phase 8: Advanced Terminal Features)."
        },
        "secondaryTerminal.features.enhancedScrollbackPersistence": {
          "type": "boolean",
          "default": true,
          "description": "Enable VS Code-compatible enhanced scrollback persistence with full state restoration. Enabled by default to mirror VS Code."
        },
        "secondaryTerminal.features.scrollbackLineLimit": {
          "type": "number",
          "default": 1000,
          "minimum": 200,
          "maximum": 3000,
          "description": "Maximum number of scrollback lines to persist (200-3000). Higher values use more storage. Default: 1000 (matching VS Code)."
        },
        "secondaryTerminal.features.vscodeStandardIME": {
          "type": "boolean",
          "default": true,
          "description": "Enable VS Code standard IME composition handling patterns. Enabled by default to mirror VS Code."
        },
        "secondaryTerminal.features.vscodeKeyboardShortcuts": {
          "type": "boolean",
          "default": true,
          "description": "Enable VS Code standard keyboard shortcuts (Ctrl+C copy/SIGINT, Ctrl+V paste, etc.)."
        },
        "secondaryTerminal.features.vscodeStandardCursor": {
          "type": "boolean",
          "default": true,
          "description": "Enable VS Code standard cursor rendering with configurable styles and blinking. Enabled by default to match VS Code."
        },
        "secondaryTerminal.features.fullANSISupport": {
          "type": "boolean",
          "default": true,
          "description": "Enable full ANSI escape sequence support (256-color, true color, text formatting)."
        },
        "secondaryTerminal.logging.level": {
          "type": "string",
          "default": "warn",
          "enum": [
            "none",
            "error",
            "warn",
            "info",
            "debug"
          ],
          "enumDescriptions": [
            "No logging",
            "Log only errors",
            "Log errors and warnings (default)",
            "Log errors, warnings, and informational messages",
            "Log everything including debug messages"
          ],
          "description": "Set the logging level for the extension. View logs in Output > Secondary Terminal."
        },
        "secondaryTerminal.logging.enableTimestamp": {
          "type": "boolean",
          "default": true,
          "description": "Include timestamps in log messages."
        },
        "secondaryTerminal.logging.enableContext": {
          "type": "boolean",
          "default": true,
          "description": "Include context information (source location) in log messages."
        }
      }
    },
    "keybindings": [
      {
        "command": "secondaryTerminal.sendAtMention",
        "key": "ctrl+alt+l",
        "mac": "cmd+alt+l",
        "when": "editorTextFocus"
      },
      {
        "command": "secondaryTerminal.activateCopilot",
        "key": "ctrl+k ctrl+c",
        "mac": "cmd+k cmd+c"
      },
      {
        "command": "secondaryTerminal.focusTerminal",
        "key": "ctrl+`",
        "mac": "ctrl+`",
        "when": "!terminalFocus"
      },
      {
        "command": "secondaryTerminal.createTerminal",
        "key": "ctrl+shift+`",
        "mac": "ctrl+shift+`"
      },
      {
        "command": "secondaryTerminal.splitTerminal",
        "key": "ctrl+shift+5",
        "mac": "cmd+\\",
        "when": "terminalFocus && view == secondaryTerminal"
      },
      {
        "command": "secondaryTerminal.killTerminal",
        "key": "ctrl+shift+x",
        "mac": "cmd+shift+x",
        "when": "terminalFocus && view == secondaryTerminal"
      },
      {
        "command": "secondaryTerminal.clearTerminal",
        "key": "ctrl+k",
        "mac": "cmd+k",
        "when": "terminalFocus && view == secondaryTerminal"
      },
      {
        "command": "secondaryTerminal.scrollToPreviousCommand",
        "key": "ctrl+up",
        "mac": "cmd+up",
        "when": "terminalFocus && view == secondaryTerminal"
      },
      {
        "command": "secondaryTerminal.scrollToNextCommand",
        "key": "ctrl+down",
        "mac": "cmd+down",
        "when": "terminalFocus && view == secondaryTerminal"
      },
      {
        "command": "secondaryTerminal.focusNextTerminal",
        "key": "alt+right",
        "mac": "alt+cmd+right",
        "when": "terminalFocus && view == secondaryTerminal"
      },
      {
        "command": "secondaryTerminal.focusPreviousTerminal",
        "key": "alt+left",
        "mac": "alt+cmd+left",
        "when": "terminalFocus && view == secondaryTerminal"
      },
      {
        "command": "secondaryTerminal.selectAll",
        "key": "ctrl+a",
        "mac": "cmd+a",
        "when": "terminalFocus && view == secondaryTerminal"
      },
      {
        "command": "secondaryTerminal.copy",
        "key": "ctrl+c",
        "mac": "cmd+c",
        "when": "terminalFocus && terminalTextSelected && view == secondaryTerminal"
      },
      {
        "command": "secondaryTerminal.paste",
        "key": "ctrl+v",
        "mac": "cmd+v",
        "when": "terminalFocus && view == secondaryTerminal"
      },
      {
        "command": "secondaryTerminal.runRecentCommand",
        "key": "ctrl+r",
        "mac": "cmd+r",
        "when": "terminalFocus && view == secondaryTerminal"
      },
      {
        "command": "secondaryTerminal.selectProfile",
        "key": "ctrl+shift+p",
        "mac": "cmd+shift+p",
        "when": "view == secondaryTerminal"
      },
      {
        "command": "secondaryTerminal.focusTerminal1",
        "key": "alt+1",
        "mac": "cmd+alt+1",
        "when": "terminalFocus && view == secondaryTerminal"
      },
      {
        "command": "secondaryTerminal.focusTerminal2",
        "key": "alt+2",
        "mac": "cmd+alt+2",
        "when": "terminalFocus && view == secondaryTerminal"
      },
      {
        "command": "secondaryTerminal.focusTerminal3",
        "key": "alt+3",
        "mac": "cmd+alt+3",
        "when": "terminalFocus && view == secondaryTerminal"
      },
      {
        "command": "secondaryTerminal.focusTerminal4",
        "key": "alt+4",
        "mac": "cmd+alt+4",
        "when": "terminalFocus && view == secondaryTerminal"
      },
      {
        "command": "secondaryTerminal.focusTerminal5",
        "key": "alt+5",
        "mac": "cmd+alt+5",
        "when": "terminalFocus && view == secondaryTerminal"
      }
    ]
  },
  "scripts": {
    "postinstall": "node scripts/patch-mocha.js",
    "vscode:prepublish": "npm run package",
    "compile": "webpack",
    "watch": "webpack --watch",
    "package": "webpack --mode production --devtool hidden-source-map",
    "check-bundle-size": "node scripts/check-bundle-size.js",
    "package:check": "npm run package && npm run check-bundle-size",
    "compile-tests": "tsc -p . --outDir out",
    "watch-tests": "tsc -p . -w --outDir out",
    "pretest": "npm run compile-tests && npm run compile && npm run lint",
    "lint": "eslint src --ext ts",
    "lint:memory-leaks": "eslint src --ext ts --config .eslintrc.memory-leaks.json",
    "test": "npm run test:unit",
    "test:coverage": "nyc --reporter=text --reporter=html --reporter=lcov npm run test",
    "test:watch": "npm run watch-tests & npm run test",
    "test:unit": "nyc mocha",
    "test:unit:parallel": "nyc mocha --config .mocharc.parallel.json --require ./src/test/shared/setup-exit-handler.js --require out/test/shared/TestSetup.js 'out/test/unit/**/*.test.js'",
    "test:memory-leaks": "mocha --require ./src/test/shared/setup-exit-handler.js --require out/test/shared/TestSetup.js --expose-gc --timeout 30000 'out/test/unit/**/*.MemoryLeak.test.js'",
    "test:integration": "nyc mocha --require ./src/test/shared/setup-exit-handler.js --require out/test/shared/TestSetup.js --timeout 60000 --exit 'out/test/integration/**/*.test.js'",
    "test:integration:parallel": "nyc mocha --config .mocharc.parallel.json --require ./src/test/shared/setup-exit-handler.js --require out/test/shared/TestSetup.js --timeout 60000 'out/test/integration/**/*.test.js'",
    "test:performance": "nyc mocha --require ./src/test/shared/setup-exit-handler.js --require out/test/shared/TestSetup.js --timeout 120000 --exit 'out/test/performance/**/*.test.js'",
    "test:all": "npm run test:unit && npm run test:integration && npm run test:performance",
    "test:all:parallel": "npm run test:unit:parallel && npm run test:integration:parallel && npm run test:performance",
    "test:fast": "mocha --require ./src/test/shared/xterm-mock.js --require ./src/test/shared/setup-exit-handler.js --require out/test/shared/TestSetup.js --timeout 10000 --exit 'out/test/unit/**/*.test.js'",
    "test:refactored": "npm run test:integration && npm run test:performance",
    "coverage:report": "nyc report --reporter=text --reporter=html",
    "coverage:check": "nyc check-coverage --lines 70 --functions 70 --branches 60",
    "test:e2e": "playwright test",
    "test:e2e:headed": "playwright test --headed",
    "test:e2e:debug": "playwright test --debug",
    "test:e2e:ui": "playwright test --ui",
    "test:e2e:report": "playwright show-report",
    "format": "prettier --write \"src/**/*.{ts,tsx,js,jsx,json,css,md}\"",
    "vsce:package": "@vscode/vsce package",
    "vsce:publish": "@vscode/vsce publish",
    "vsce:package:win32-x64": "@vscode/vsce package --target win32-x64",
    "vsce:package:win32-arm64": "@vscode/vsce package --target win32-arm64",
    "vsce:package:linux-x64": "@vscode/vsce package --target linux-x64",
    "vsce:package:linux-arm64": "@vscode/vsce package --target linux-arm64",
    "vsce:package:linux-armhf": "@vscode/vsce package --target linux-armhf",
    "vsce:package:darwin-x64": "@vscode/vsce package --target darwin-x64",
    "vsce:package:darwin-arm64": "@vscode/vsce package --target darwin-arm64",
    "vsce:package:alpine-x64": "@vscode/vsce package --target alpine-x64",
    "vsce:package:alpine-arm64": "@vscode/vsce package --target alpine-arm64",
    "create-icons": "node scripts/create-icon.js",
    "pre-release:check": "npm run tdd:comprehensive-check && node scripts/pre-release-hook.js",
    "release:patch": "npm run pre-release:check && npm version patch && git push origin --follow-tags",
    "release:minor": "npm run pre-release:check && npm version minor && git push origin --follow-tags",
    "release:major": "npm run pre-release:check && npm version major && git push origin --follow-tags",
    "tdd:red": "node scripts/tdd-test-runner.js red",
    "tdd:green": "node scripts/tdd-test-runner.js green",
    "tdd:refactor": "node scripts/tdd-test-runner.js refactor",
    "tdd:cycle": "node scripts/tdd-workflow-automation.js",
    "tdd:check-quality": "node scripts/tdd-quality-checker.js",
    "tdd:quality-gate": "node scripts/tdd-quality-gate.js",
    "tdd:comprehensive-check": "npm run test:coverage && npm run tdd:check-quality && npm run tdd:quality-gate",
    "tdd:generate-report": "node scripts/tdd-quality-checker.js --format=markdown",
    "release:quality": "node commands/release.js",
    "release:patch:safe": "node commands/release.js patch",
    "release:minor:safe": "node commands/release.js minor",
    "release:major:safe": "node commands/release.js major",
    "rollback:emergency": "node scripts/rollback-release.js emergency",
    "rollback:to": "node scripts/rollback-release.js to",
    "rollback:list": "node scripts/rollback-release.js list",
    "rollback:plan": "node scripts/rollback-release.js plan",
    "rollback:backup": "node scripts/rollback-release.js backup",
    "rollback:emergency:publish": "node scripts/automated-rollback-publisher.js emergency",
    "rollback:hotfix": "node scripts/automated-rollback-publisher.js hotfix",
    "rollback:verify": "node scripts/automated-rollback-publisher.js verify",
    "monitor:check": "node scripts/marketplace-monitor.js check",
    "monitor:continuous": "node scripts/marketplace-monitor.js continuous",
    "quality:check": "node commands/release.js --check-only",
    "quality:fix": "node commands/release.js --fix-only",
    "docs:generate": "npx typedoc",
    "docs:watch": "npx typedoc --watch",
    "docs:clean": "rm -rf docs/api",
    "rebuild:fast": "npm rebuild @homebridge/node-pty-prebuilt-multiarch"
  },
  "devDependencies": {
    "@axe-core/playwright": "^4.11.0",
    "@istanbuljs/nyc-config-typescript": "^1.0.2",
    "@playwright/test": "^1.57.0",
    "@testing-library/dom": "^10.4.0",
    "@types/chai": "^5.2.2",
    "@types/chai-as-promised": "^8.0.2",
    "@types/glob": "^9.0.0",
    "@types/jsdom": "^27.0.0",
    "@types/mocha": "^10.0.6",
    "@types/node": "24.x",
<<<<<<< HEAD
    "@types/sinon": "^17.0.4",
=======
    "@types/sinon": "^21.0.0",
>>>>>>> e0176af0
    "@types/sinon-chai": "^4.0.0",
    "@types/vscode": "^1.106.1",
    "@typescript-eslint/eslint-plugin": "^8.0.0",
    "@typescript-eslint/parser": "^8.0.0",
    "@vscode/test-electron": "^2.3.8",
    "@vscode/vsce": "^3.7.1",
    "axe-core": "^4.11.0",
    "chai": "^6.0.0",
    "chai-as-promised": "^8.0.2",
    "css-loader": "^7.1.2",
    "eslint": "^8.56.0",
    "eslint-config-prettier": "^10.0.0",
    "eslint-plugin-eslint-comments": "^3.2.0",
    "eslint-plugin-prettier": "^5.5.4",
    "glob": "^13.0.0",
    "http-server": "^14.1.1",
    "jsdom": "^27.0.0",
    "mocha": "^11.7.5",
    "nyc": "^17.1.0",
    "picomatch": "^4.0.3",
    "prettier": "^3.7.2",
    "sinon": "^21.0.0",
    "sinon-chai": "^3.7.0",
    "source-map-support": "^0.5.21",
    "style-loader": "^4.0.0",
    "ts-loader": "^9.5.4",
    "ts-node": "^10.9.2",
    "typedoc": "^0.28.15",
    "typedoc-plugin-markdown": "^4.2.0",
    "typescript": "^5.9.3",
    "vsce": "^2.15.0",
    "vscode-test": "^1.6.1",
    "webpack": "^5.103.0",
    "webpack-cli": "^6.0.0"
  },
  "dependencies": {
    "@homebridge/node-pty-prebuilt-multiarch": "^0.13.1",
    "@xterm/addon-fit": "^0.10.0",
    "@xterm/addon-search": "^0.15.0",
    "@xterm/addon-serialize": "^0.13.0",
    "@xterm/addon-unicode11": "^0.8.0",
    "@xterm/addon-web-links": "^0.11.0",
    "@xterm/addon-webgl": "^0.18.0",
    "@xterm/xterm": "^5.5.0",
    "process": "^0.11.10"
  },
  "bundledDependencies": [
    "@homebridge/node-pty-prebuilt-multiarch"
  ],
  "bundleDependencies": [
    "@homebridge/node-pty-prebuilt-multiarch"
  ]
}<|MERGE_RESOLUTION|>--- conflicted
+++ resolved
@@ -1120,11 +1120,7 @@
     "@types/jsdom": "^27.0.0",
     "@types/mocha": "^10.0.6",
     "@types/node": "24.x",
-<<<<<<< HEAD
-    "@types/sinon": "^17.0.4",
-=======
     "@types/sinon": "^21.0.0",
->>>>>>> e0176af0
     "@types/sinon-chai": "^4.0.0",
     "@types/vscode": "^1.106.1",
     "@typescript-eslint/eslint-plugin": "^8.0.0",
@@ -1132,7 +1128,7 @@
     "@vscode/test-electron": "^2.3.8",
     "@vscode/vsce": "^3.7.1",
     "axe-core": "^4.11.0",
-    "chai": "^6.0.0",
+    "chai": "^4.5.0",
     "chai-as-promised": "^8.0.2",
     "css-loader": "^7.1.2",
     "eslint": "^8.56.0",
