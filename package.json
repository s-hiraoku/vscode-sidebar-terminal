{
  "name": "vscode-sidebar-terminal",
  "displayName": "Sidebar Terminal",
  "description": "A powerful VS Code extension that displays a fully-featured terminal in the sidebar with split support, Alt+Click cursor positioning, and multi-platform compatibility.",
<<<<<<< HEAD
  "version": "0.1.13",
=======
  "version": "0.1.12",
>>>>>>> 673c0dcb
  "publisher": "s-hiraoku",
  "engines": {
    "vscode": "^1.74.0",
    "node": ">=18.0.0"
  },
  "categories": [
    "Other",
    "Debuggers"
  ],
  "keywords": [
    "terminal",
    "sidebar",
    "shell",
    "console",
    "command line",
    "cli",
    "development",
    "productivity",
    "xterm",
    "pty",
    "split terminal",
    "multi-terminal",
    "alt click",
    "cursor positioning",
    "ime support",
    "japanese input",
    "cross platform",
    "node-pty"
  ],
  "icon": "resources/icon.png",
  "galleryBanner": {
    "color": "#1e1e1e",
    "theme": "dark"
  },
  "repository": {
    "type": "git",
    "url": "https://github.com/s-hiraoku/vscode-sidebar-terminal"
  },
  "bugs": {
    "url": "https://github.com/s-hiraoku/vscode-sidebar-terminal/issues"
  },
  "homepage": "https://github.com/s-hiraoku/vscode-sidebar-terminal#readme",
  "license": "MIT",
  "qna": "https://github.com/s-hiraoku/vscode-sidebar-terminal/discussions",
  "preview": false,
  "activationEvents": [
    "onView:sidebarTerminal"
  ],
  "main": "./dist/extension.js",
  "activationEvents": [
    "onView:sidebarTerminal"
  ],
  "contributes": {
    "viewsContainers": {
      "activitybar": [
        {
          "id": "sidebarTerminalContainer",
          "title": "Sidebar Terminal",
          "icon": "$(terminal)"
        }
      ]
    },
    "views": {
      "sidebarTerminalContainer": [
        {
          "id": "sidebarTerminal",
          "name": "Terminal",
          "type": "webview",
          "icon": "$(terminal)",
          "contextualTitle": "Sidebar Terminal"
        }
      ]
    },
    "commands": [
      {
        "command": "sidebarTerminal.killTerminal",
        "title": "Kill Terminal",
        "icon": "$(trash)"
      },
      {
        "command": "sidebarTerminal.splitTerminal",
        "title": "Split Terminal",
        "icon": "$(split-vertical)"
      },
      {
        "command": "sidebarTerminal.openSettings",
        "title": "Terminal Settings",
        "icon": "$(settings-gear)"
      }
    ],
    "menus": {
      "view/title": [
        {
          "command": "sidebarTerminal.splitTerminal",
          "when": "view == sidebarTerminal",
          "group": "navigation@1"
        },
        {
          "command": "sidebarTerminal.killTerminal",
          "when": "view == sidebarTerminal",
          "group": "navigation@3"
        },
        {
          "command": "sidebarTerminal.openSettings",
          "when": "view == sidebarTerminal",
          "group": "navigation@4"
        }
      ]
    },
    "configuration": {
      "title": "Sidebar Terminal",
      "properties": {
        "sidebarTerminal.shell": {
          "type": "string",
          "default": "",
          "description": "Path to shell executable. Leave empty to use system default."
        },
        "sidebarTerminal.shellArgs": {
          "type": "array",
          "default": [],
          "description": "Arguments to pass to the shell."
        },
        "sidebarTerminal.fontSize": {
          "type": "number",
          "default": 14,
          "description": "Terminal font size."
        },
        "sidebarTerminal.fontFamily": {
          "type": "string",
          "default": "Consolas, 'Courier New', monospace",
          "description": "Terminal font family."
        },
        "sidebarTerminal.maxTerminals": {
          "type": "number",
          "default": 5,
          "description": "Maximum number of terminals allowed."
        },
        "sidebarTerminal.cursorBlink": {
          "type": "boolean",
          "default": true,
          "description": "Enable cursor blinking in terminal."
        },
        "sidebarTerminal.theme": {
          "type": "string",
          "default": "auto",
          "enum": [
            "auto",
            "dark",
            "light"
          ],
          "description": "Terminal theme. Auto follows VS Code theme."
        },
        "sidebarTerminal.defaultDirectory": {
          "type": "string",
          "default": "",
          "description": "Default directory for new terminals. Leave empty to use workspace root."
        },
        "sidebarTerminal.confirmBeforeKill": {
          "type": "boolean",
          "default": false,
          "description": "Show confirmation dialog before closing terminals"
        },
        "sidebarTerminal.protectLastTerminal": {
          "type": "boolean",
          "default": true,
          "description": "Prevent closing the last terminal"
        },
        "sidebarTerminal.minTerminalCount": {
          "type": "number",
          "default": 1,
          "minimum": 0,
          "maximum": 5,
          "description": "Minimum number of terminals to keep open"
        },
        "sidebarTerminal.maxSplitTerminals": {
          "type": "number",
          "default": 5,
          "minimum": 1,
          "maximum": 5,
          "description": "Maximum number of terminals to display in split view"
        },
        "sidebarTerminal.minTerminalHeight": {
          "type": "number",
          "default": 100,
          "minimum": 50,
          "maximum": 200,
          "description": "Minimum height for each terminal in split view (pixels)"
        },
        "sidebarTerminal.enableSplitResize": {
          "type": "boolean",
          "default": true,
          "description": "Allow resizing split terminals by dragging splitters"
        },
        "sidebarTerminal.statusDisplayDuration": {
          "type": "number",
          "default": 3000,
          "minimum": 1000,
          "maximum": 10000,
          "description": "Duration to display status messages (milliseconds)"
        },
        "sidebarTerminal.autoHideStatus": {
          "type": "boolean",
          "default": true,
          "description": "Automatically hide status messages after specified duration"
        },
        "sidebarTerminal.showStatusOnActivity": {
          "type": "boolean",
          "default": true,
          "description": "Show last status message when user performs actions"
        },
        "sidebarTerminal.showWebViewHeader": {
          "type": "boolean",
          "default": true,
          "description": "Show title and command icons in the webview header"
        },
        "sidebarTerminal.webViewTitle": {
          "type": "string",
          "default": "Terminal",
          "description": "Title to display in the webview header"
        },
        "sidebarTerminal.showSampleIcons": {
          "type": "boolean",
          "default": true,
          "description": "Show sample command icons in webview header (display only)"
        },
        "sidebarTerminal.sampleIconOpacity": {
          "type": "number",
          "default": 0.4,
          "minimum": 0.1,
          "maximum": 1,
          "description": "Opacity of sample icons (0.1 to 1.0)"
        },
        "sidebarTerminal.headerFontSize": {
          "type": "number",
          "default": 14,
          "minimum": 10,
          "maximum": 20,
          "description": "Font size for webview header title"
        },
        "sidebarTerminal.headerIconSize": {
          "type": "number",
          "default": 20,
          "minimum": 14,
          "maximum": 28,
          "description": "Size of terminal icon in webview header"
        },
        "sidebarTerminal.sampleIconSize": {
          "type": "number",
          "default": 16,
          "minimum": 12,
          "maximum": 24,
          "description": "Size of sample icons in webview header"
        },
        "sidebarTerminal.altClickMovesCursor": {
          "type": "boolean",
          "default": true,
          "description": "Controls whether Alt/Option + click will reposition the prompt cursor to underneath the mouse. This feature may not work reliably for some shells or programs."
        }
      }
    }
  },
  "scripts": {
    "vscode:prepublish": "npm rebuild && npm run package",
    "compile": "webpack",
    "watch": "webpack --watch",
    "package": "webpack --mode production --devtool hidden-source-map",
    "compile-tests": "tsc -p . --outDir out",
    "watch-tests": "tsc -p . -w --outDir out",
    "pretest": "npm run compile-tests && npm run compile && npm run lint",
    "lint": "eslint src --ext ts",
    "test": "node ./out/test/runTest.js",
    "test:coverage": "nyc --reporter=text --reporter=html --reporter=lcov npm run test",
    "test:watch": "npm run watch-tests & npm run test",
    "test:unit": "nyc mocha --require out/test/unit/mocha-setup.js 'out/test/unit/**/*.test.js'",
    "test:integration": "nyc mocha 'out/test/integration/**/*.test.js'",
    "coverage:report": "nyc report --reporter=text --reporter=html",
    "coverage:check": "nyc check-coverage --lines 70 --functions 70 --branches 60",
    "format": "prettier --write \"src/**/*.{ts,tsx,js,jsx,json,css,md}\"",
    "vsce:package": "vsce package",
    "vsce:package:win32-x64": "vsce package --target win32-x64",
    "vsce:package:win32-arm64": "vsce package --target win32-arm64",
    "vsce:package:linux-x64": "vsce package --target linux-x64",
    "vsce:package:linux-arm64": "vsce package --target linux-arm64",
    "vsce:package:linux-armhf": "vsce package --target linux-armhf",
    "vsce:package:darwin-x64": "vsce package --target darwin-x64",
    "vsce:package:darwin-arm64": "vsce package --target darwin-arm64",
    "vsce:package:all": "npm run vsce:package:win32-x64 && npm run vsce:package:win32-arm64 && npm run vsce:package:linux-x64 && npm run vsce:package:linux-arm64 && npm run vsce:package:linux-armhf && npm run vsce:package:darwin-x64 && npm run vsce:package:darwin-arm64",
    "vsce:publish": "vsce publish",
    "vsce:package:win32-x64": "vsce package --target win32-x64",
    "vsce:package:win32-arm64": "vsce package --target win32-arm64",
    "vsce:package:linux-x64": "vsce package --target linux-x64",
    "vsce:package:linux-arm64": "vsce package --target linux-arm64",
    "vsce:package:linux-armhf": "vsce package --target linux-armhf",
    "vsce:package:darwin-x64": "vsce package --target darwin-x64",
    "vsce:package:darwin-arm64": "vsce package --target darwin-arm64",
    "vsce:package:alpine-x64": "vsce package --target alpine-x64",
    "vsce:package:alpine-arm64": "vsce package --target alpine-arm64",
    "create-icons": "node scripts/create-icon.js",
    "release:patch": "npm version patch && git push origin --follow-tags",
    "release:minor": "npm version minor && git push origin --follow-tags",
    "release:major": "npm version major && git push origin --follow-tags"
  },
  "devDependencies": {
    "@istanbuljs/nyc-config-typescript": "^1.0.2",
    "@testing-library/dom": "^10.4.0",
    "@types/chai": "^5.2.2",
    "@types/glob": "^9.0.0",
    "@types/jsdom": "^21.1.7",
    "@types/mocha": "^10.0.6",
    "@types/node": "22.x",
    "@types/sinon": "^17.0.4",
    "@types/sinon-chai": "^4.0.0",
    "@types/vscode": "^1.74.0",
    "@typescript-eslint/eslint-plugin": "^6.15.0",
    "@typescript-eslint/parser": "^6.15.0",
    "@vscode/test-electron": "^2.3.8",
    "chai": "^4.3.10",
    "css-loader": "^7.1.2",
    "eslint": "^8.56.0",
    "eslint-config-prettier": "^10.0.0",
    "eslint-plugin-prettier": "^5.1.2",
    "glob": "^11.0.0",
    "jsdom": "^26.1.0",
    "mocha": "^10.2.0",
    "nyc": "^17.1.0",
    "prettier": "^3.1.1",
    "sinon": "^21.0.0",
    "sinon-chai": "^3.7.0",
    "source-map-support": "^0.5.21",
    "style-loader": "^4.0.0",
    "ts-loader": "^9.5.1",
    "ts-node": "^10.9.2",
    "typescript": "^5.3.3",
    "vsce": "^2.15.0",
    "vscode-test": "^1.6.1",
    "webpack": "^5.89.0",
    "webpack-cli": "^6.0.0"
  },
  "dependencies": {
    "node-pty": "^1.1.0-beta34",
    "process": "^0.11.10",
    "xterm": "^5.3.0",
    "xterm-addon-fit": "^0.8.0",
    "xterm-addon-web-links": "^0.9.0"
  },
  "bundledDependencies": [
    "node-pty"
  ]
}<|MERGE_RESOLUTION|>--- conflicted
+++ resolved
@@ -2,11 +2,7 @@
   "name": "vscode-sidebar-terminal",
   "displayName": "Sidebar Terminal",
   "description": "A powerful VS Code extension that displays a fully-featured terminal in the sidebar with split support, Alt+Click cursor positioning, and multi-platform compatibility.",
-<<<<<<< HEAD
   "version": "0.1.13",
-=======
-  "version": "0.1.12",
->>>>>>> 673c0dcb
   "publisher": "s-hiraoku",
   "engines": {
     "vscode": "^1.74.0",
@@ -56,9 +52,6 @@
     "onView:sidebarTerminal"
   ],
   "main": "./dist/extension.js",
-  "activationEvents": [
-    "onView:sidebarTerminal"
-  ],
   "contributes": {
     "viewsContainers": {
       "activitybar": [
@@ -293,17 +286,10 @@
     "vsce:package:linux-armhf": "vsce package --target linux-armhf",
     "vsce:package:darwin-x64": "vsce package --target darwin-x64",
     "vsce:package:darwin-arm64": "vsce package --target darwin-arm64",
-    "vsce:package:all": "npm run vsce:package:win32-x64 && npm run vsce:package:win32-arm64 && npm run vsce:package:linux-x64 && npm run vsce:package:linux-arm64 && npm run vsce:package:linux-armhf && npm run vsce:package:darwin-x64 && npm run vsce:package:darwin-arm64",
-    "vsce:publish": "vsce publish",
-    "vsce:package:win32-x64": "vsce package --target win32-x64",
-    "vsce:package:win32-arm64": "vsce package --target win32-arm64",
-    "vsce:package:linux-x64": "vsce package --target linux-x64",
-    "vsce:package:linux-arm64": "vsce package --target linux-arm64",
-    "vsce:package:linux-armhf": "vsce package --target linux-armhf",
-    "vsce:package:darwin-x64": "vsce package --target darwin-x64",
-    "vsce:package:darwin-arm64": "vsce package --target darwin-arm64",
     "vsce:package:alpine-x64": "vsce package --target alpine-x64",
     "vsce:package:alpine-arm64": "vsce package --target alpine-arm64",
+    "vsce:package:all": "npm run vsce:package:win32-x64 && npm run vsce:package:win32-arm64 && npm run vsce:package:linux-x64 && npm run vsce:package:linux-arm64 && npm run vsce:package:linux-armhf && npm run vsce:package:darwin-x64 && npm run vsce:package:darwin-arm64 && npm run vsce:package:alpine-x64 && npm run vsce:package:alpine-arm64",
+    "vsce:publish": "vsce publish",
     "create-icons": "node scripts/create-icon.js",
     "release:patch": "npm version patch && git push origin --follow-tags",
     "release:minor": "npm version minor && git push origin --follow-tags",
