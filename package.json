--- conflicted
+++ resolved
@@ -982,10 +982,6 @@
     "test": "npm run test:unit",
     "test:coverage": "nyc --reporter=text --reporter=html --reporter=lcov npm run test",
     "test:watch": "npm run watch-tests & npm run test",
-<<<<<<< HEAD
-    "test:unit": "nyc mocha 'out/test/unit/**/*.test.js'",
-    "test:integration": "nyc mocha 'out/test/suite/integration.test.js'",
-=======
     "test:unit": "nyc mocha",
     "test:unit:parallel": "nyc mocha --config .mocharc.parallel.json --require ./src/test/shared/setup-exit-handler.js --require out/test/shared/TestSetup.js 'out/test/unit/**/*.test.js'",
     "test:memory-leaks": "mocha --require ./src/test/shared/setup-exit-handler.js --require out/test/shared/TestSetup.js --expose-gc --timeout 30000 'out/test/unit/**/*.MemoryLeak.test.js'",
@@ -996,7 +992,6 @@
     "test:all:parallel": "npm run test:unit:parallel && npm run test:integration:parallel && npm run test:performance",
     "test:fast": "mocha --require ./src/test/shared/xterm-mock.js --require ./src/test/shared/setup-exit-handler.js --require out/test/shared/TestSetup.js --timeout 10000 --exit 'out/test/unit/**/*.test.js'",
     "test:refactored": "npm run test:integration && npm run test:performance",
->>>>>>> e5e75f1f
     "coverage:report": "nyc report --reporter=text --reporter=html",
     "coverage:check": "nyc check-coverage --lines 70 --functions 70 --branches 60",
     "test:e2e": "playwright test",
@@ -1066,14 +1061,10 @@
     "@typescript-eslint/eslint-plugin": "^8.0.0",
     "@typescript-eslint/parser": "^8.0.0",
     "@vscode/test-electron": "^2.3.8",
-<<<<<<< HEAD
-    "chai": "^4.5.0",
-=======
     "@vscode/vsce": "^3.7.1",
     "axe-core": "^4.11.0",
     "chai": "^4.5.0",
     "chai-as-promised": "^8.0.2",
->>>>>>> e5e75f1f
     "css-loader": "^7.1.2",
     "eslint": "^8.56.0",
     "eslint-config-prettier": "^10.0.0",
@@ -1082,11 +1073,7 @@
     "glob": "^11.1.0",
     "http-server": "^14.1.1",
     "jsdom": "^26.1.0",
-<<<<<<< HEAD
-    "mocha": "^11.0.0",
-=======
     "mocha": "^11.7.5",
->>>>>>> e5e75f1f
     "nyc": "^17.1.0",
     "prettier": "^3.7.2",
     "sinon": "^21.0.0",
